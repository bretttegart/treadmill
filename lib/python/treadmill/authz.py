"""Authorization for Treadmill API.
"""

from __future__ import absolute_import
from __future__ import division
from __future__ import print_function
from __future__ import unicode_literals

import logging

import decorator

from treadmill import restclient

_LOGGER = logging.getLogger(__name__)


class AuthorizationError(Exception):
    """Authorization error."""

    def __init__(self, annotations):
        self.annotations = annotations
        super(AuthorizationError, self).__init__('\n'.join(self.annotations))


class NullAuthorizer(object):
    """Passthrough authorization class."""

    def __init__(self):
        pass

    def authorize(self, _resource, _action, _args, _kwargs):
        """Null authorization - always succeeds."""
        pass


class ClientAuthorizer(object):
    """Loads authorizer implementation plugin."""

    def __init__(self, user_clbk, auth=None):
        self.user_clbk = user_clbk
        self.remote = auth

    def authorize(self, resource, action, args, _kwargs):
        """Delegate authorization to the plugin."""
        resource = resource.split('.').pop()

        user = self.user_clbk()
        # PGE API can't handle None.
        if user is None:
            user = ''

        # Defaults for primary key and payload.
        url = '/%s/%s/%s' % (user, action, resource)
        data = {}

        nargs = len(args)
        if nargs > 0:
<<<<<<< HEAD
            data['pk'] = str(args[0])
=======
            data['pk'] = args[0]

>>>>>>> a27606f8
        if nargs > 1:
            data['payload'] = args[1]

        # POST http://auth_server/user/action/resource
        # {'pk': 'foo', 'payload': { ... }}
        response = restclient.post(api=self.remote,
                                   url=url,
                                   payload=data,
                                   auth=None)
        authd = response.json()
        _LOGGER.debug('client authorize ressult %r', authd)

        if not authd['auth']:
            raise AuthorizationError(authd['annotations'])

        return authd


def _authorize(authorizer):
    """Constructs authorizer decorator."""

    @decorator.decorator
    def decorated(func, *args, **kwargs):
        """Decorated function."""
        action = getattr(func, 'auth_action', func.__name__.strip('_'))
        resource = getattr(func, 'auth_resource', func.__module__.strip('_'))
        _LOGGER.debug('Authorize: %s %s %r %r', resource, action, args, kwargs)
        authorizer.authorize(resource, action, args, kwargs)
        return func(*args, **kwargs)

    return decorated


def wrap(api, authorizer):
    """Returns module API wrapped with authorizer function."""
    for action in dir(api):
        if action.startswith('_'):
            continue

        if authorizer:
            auth = _authorize(authorizer)
            attr = getattr(api, action)
            if hasattr(attr, '__call__'):
                setattr(api, action, auth(attr))
            elif hasattr(attr, '__init__'):
                setattr(api, action, wrap(attr, authorizer))
            else:
                _LOGGER.want('unknown attribute type: %r, %s', api, action)

    return api<|MERGE_RESOLUTION|>--- conflicted
+++ resolved
@@ -56,12 +56,8 @@
 
         nargs = len(args)
         if nargs > 0:
-<<<<<<< HEAD
-            data['pk'] = str(args[0])
-=======
             data['pk'] = args[0]
 
->>>>>>> a27606f8
         if nargs > 1:
             data['payload'] = args[1]
 

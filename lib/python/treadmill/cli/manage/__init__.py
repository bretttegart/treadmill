--- conflicted
+++ resolved
@@ -66,15 +66,7 @@
                                   [os.path.basename(module_path)] + ctx.args)
 
         def get_command(self, ctx, cmd_name):
-<<<<<<< HEAD
-            try:
-                return self.new_multi.get_command(ctx, cmd_name)
-            except click.UsageError:
-                pass
-            return self.old_multi.get_command(ctx, cmd_name)
-=======
             return self.commands.get_command(ctx, cmd_name)
->>>>>>> a27606f8
 
         def format_commands(self, ctx, formatter):
             rows = []
@@ -82,17 +74,9 @@
                 entry_points = list(pkg_resources.iter_entry_points(
                     module_name, subcommand))
                 # Try get the help with importlib if entry_point not found
-<<<<<<< HEAD
-                if not entry_points:
-                    cmd = self.old_multi.get_command(ctx, subcommand)
-                    if cmd is None:
-                        continue
-                    rows.append((subcommand, cmd.short_help or ''))
-=======
                 dist = entry_points[0].dist
                 if dist.has_metadata('cli_help'):
                     help_text = dist.get_metadata('cli_help')
->>>>>>> a27606f8
                 else:
                     help_text = ''
                 rows.append((subcommand, help_text))

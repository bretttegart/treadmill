"""Treadmill cell checkout.
"""

from __future__ import absolute_import
from __future__ import division
from __future__ import print_function
from __future__ import unicode_literals

import collections
import logging
import sqlite3
import sys

import click
<<<<<<< HEAD
import HtmlTestRunner
=======
import pandas as pd
>>>>>>> 2a48cc53

from treadmill import cli


_LOGGER = logging.getLogger(__name__)


def _print_query(conn, sql, index_col=None):
    """Print query results."""
    row_factory = conn.row_factory
    try:
        conn.row_factory = None
        frame = pd.read_sql(
            sql, conn, index_col=index_col
        )
        columns = {
            col: col.replace('_', '-')
            for col in frame.columns
        }
        frame.rename(columns=columns, inplace=True)
        if not frame.empty:
            pd.set_option('max_rows', None)
            pd.set_option('expand_frame_repr', False)
            print('---')
            print(frame)
            print('')

    finally:
        conn.row_factory = row_factory


def _print_check_result(description, data, status):
    """Print check result."""
    print(' {:.<69}  {}'.format(
        description.format(**data),
        status
    ))


def _run_check(conn, check, verbose, index_col):
    """Run check."""
    query = check['query']
    metric = check['metric']
    alerts = check.get('alerts', [])

    cursor = conn.execute(metric.format(query=query))
    check_failed = False
    empty = True
    for row in cursor:
        empty = False
        row = dict(zip(row.keys(), row))
        for alert in alerts:
            match = True
            status = 'pass'
            for key, prop_value in alert.get('match', {}).items():
                value = row.get(key)
                match = match and (value == prop_value)

            if not match:
                continue

            for key, limit in alert['threshold'].items():
                value = row.get(key)
                if value >= limit:
                    status = 'fail'
                    check_failed = True

            _print_check_result(
                alert['description'],
                row,
                status
            )

    if empty:
        for alert in alerts:
            _print_check_result(
                alert['description'],
                {},
                'pass'
            )

    # Alert will be triggerred, display the results thtat
    # caused the alert.
    if verbose >= 1 or check_failed:
        _print_query(
            conn,
            query,
            index_col=index_col
        )

    print('')


# pylint: disable=C0103
#
# pylint does not like 'db' as variable name.
def init():
    """Top level command handler."""

    @click.group(cls=cli.make_commands(__name__,
                                       chain=True,
                                       invoke_without_command=True))
    @click.option('--cell', required=True,
                  envvar='TREADMILL_CELL',
                  callback=cli.handle_context_opt,
                  expose_value=False)
    @click.option('-v', '--verbose', count=True)
    @click.option('--db', help='Path to output sqlite db.')
    def run(verbose, db):
        """Run interactive checkout."""
        del verbose
        del db

    @run.resultcallback()
    def run_checkouts(checkouts, verbose, db):
        """Run interactive checkout."""
<<<<<<< HEAD
        verbosity = 1
        if verbose:
            verbosity = 2

        suite = unittest.TestSuite()
        loader = unittest.TestLoader()

        for factory in tests:
            tests = factory()
            if isinstance(tests, collections.Iterable):
                for test in tests:
                    suite.addTests(loader.loadTestsFromTestCase(test))
            else:
                suite.addTests(loader.loadTestsFromTestCase(tests))

        if html:
            runner = HtmlTestRunner.HtmlTestRunner(
                stream=sys.stdout,
                title='Treadmill cell checkout',
                description='Treamdill cell checkout tests'
            )
        else:
            runner = unittest.TextTestRunner(verbosity=verbosity)
=======
        # Too many nested blocks, need to refactor.
        #
        # pylint: disable=R1702
        common_args = {}

        if not db:
            db = ':memory:'
        conn = sqlite3.connect(db)

        for checkout in checkouts:
            try:
                metadata = checkout(conn=conn, **common_args)

                index_col = metadata.get('index')
                all_query = metadata['query']

                conn.commit()

                print(checkout.__doc__)

                if verbose >= 2:
                    _print_query(
                        conn,
                        all_query,
                        index_col=index_col
                    )

                row_factory = conn.row_factory
                conn.row_factory = sqlite3.Row
>>>>>>> 2a48cc53

                for check in metadata.get('checks', []):
                    _run_check(conn, check, verbose, index_col)

            except Exception as err:  # pylint: disable=W0703
                _LOGGER.exception('%s', str(err))

    del run_checkouts
    return run<|MERGE_RESOLUTION|>--- conflicted
+++ resolved
@@ -12,11 +12,7 @@
 import sys
 
 import click
-<<<<<<< HEAD
-import HtmlTestRunner
-=======
 import pandas as pd
->>>>>>> 2a48cc53
 
 from treadmill import cli
 
@@ -133,31 +129,6 @@
     @run.resultcallback()
     def run_checkouts(checkouts, verbose, db):
         """Run interactive checkout."""
-<<<<<<< HEAD
-        verbosity = 1
-        if verbose:
-            verbosity = 2
-
-        suite = unittest.TestSuite()
-        loader = unittest.TestLoader()
-
-        for factory in tests:
-            tests = factory()
-            if isinstance(tests, collections.Iterable):
-                for test in tests:
-                    suite.addTests(loader.loadTestsFromTestCase(test))
-            else:
-                suite.addTests(loader.loadTestsFromTestCase(tests))
-
-        if html:
-            runner = HtmlTestRunner.HtmlTestRunner(
-                stream=sys.stdout,
-                title='Treadmill cell checkout',
-                description='Treamdill cell checkout tests'
-            )
-        else:
-            runner = unittest.TextTestRunner(verbosity=verbosity)
-=======
         # Too many nested blocks, need to refactor.
         #
         # pylint: disable=R1702
@@ -187,7 +158,6 @@
 
                 row_factory = conn.row_factory
                 conn.row_factory = sqlite3.Row
->>>>>>> 2a48cc53
 
                 for check in metadata.get('checks', []):
                     _run_check(conn, check, verbose, index_col)

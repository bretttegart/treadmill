"""Collect Treadmill node information after a crash.
"""

from __future__ import absolute_import
from __future__ import division
from __future__ import print_function
from __future__ import unicode_literals

import glob
import logging
import os
import shutil
import socket
import subprocess
import tarfile
import time
import six

from treadmill import fs
from treadmill import subproc
from treadmill import utils

_LOGGER = logging.getLogger(__name__)

# TODO: should use aliases instead.
_IFCONFIG = 'ifconfig'
_SYSCTL = 'sysctl'
_DMESG = 'dmesg'
_TAIL = 'tail'
_LVM = 'lvm'
_VGDISPLAY = 'vgdisplay'
_LVDISPLAY = 'lvdisplay'

_MAX_ARCHIVES = 3


def run(treadmill_root):
    """Run postmortem"""
    filetime = utils.datetime_utcnow().strftime('%Y%m%d_%H%M%SUTC')
    hostname = socket.gethostname()
    postmortem_dir = os.path.join(treadmill_root, 'postmortem')
    fs.mkdir_safe(postmortem_dir)

    postmortem_archive = os.path.join(
        postmortem_dir, '{0}-{1}.tar.gz'.format(hostname, filetime)
    )

    _LOGGER.info('Collection postmortem: %s', postmortem_archive)

    with tarfile.open(postmortem_archive, 'w:gz') as f:
        collect(treadmill_root, f)

    if os.name == 'posix':
        os.chmod(postmortem_archive, 0o644)

    existing = glob.glob(os.path.join(postmortem_dir, '*'))
    # Remove all files except for last two.
    for filename in sorted(existing)[0:-_MAX_ARCHIVES]:
        _LOGGER.info('Removing old archive: %s', filename)
        fs.rm_safe(filename)


def _safe_copy(src, dest):
    """Copy file from src to dest if need, generate sub directory for dest.
    """
    parent = os.path.dirname(dest)
    fs.mkdir_safe(parent)

    try:
        shutil.copyfile(src, dest)
        _LOGGER.debug('file copied %s => %s', src, dest)
    except OSError:
        _LOGGER.warning('skip %s => %s', src, dest)


def collect(approot, archive):
    """Collect node information in case of blackout.

    :param approot:
        treadmill root, usually /var/tmp/treadmill
    :type approot:
        ``str``
    :param archive:
        archive file object
    :type archive:
        ``TarFile``
    """
    _LOGGER.info('save node info in %s', archive)

    collect_services(approot, archive)
    collect_running_app(approot, archive)
    if os.name == 'posix':
        collect_sysctl(archive)
        collect_cgroup(archive)
        collect_localdisk(archive)
        collect_network(archive)
        collect_message(archive)

<<<<<<< HEAD
    try:
        archive_filename = fs.tar(sources=destroot,
                                  target=archive_filename,
                                  compression='gzip').name
        _LOGGER.info('node info archive file: %s', archive_filename)
        shutil.rmtree(destroot)
        return archive_filename
    except Exception:  # pylint: disable=W0703
        # if tar bar is not generated successfully, we keep destroot
        # we can find destroot path in log to check the files
        _LOGGER.exception('Failed to generate node info archive')
        return None


def collect_init_services(approot, destroot):
    """Get treadmill init services information in node."""
    pattern = os.path.join(approot, 'init*', '*', 'log', 'current')
=======
    return True
>>>>>>> a27606f8


def _add_glob(archive, pattern):
    """Add files matching glob pattern to archive."""
    for filename in glob.glob(pattern):
        _LOGGER.debug('add: %s', filename)
        try:
            archive.add(filename)
        except Exception:  # pylint: disable=W0703
            _LOGGER.exception('Unable to add file: %s', filename)

<<<<<<< HEAD
def collect_running_app(approot, destroot):
    """Get treadmill running application information in node."""
    pattern = os.path.join(approot, 'running', '*', 'run.*')
=======
>>>>>>> a27606f8

def _add_output(archive, command):
    """Add output of command to the archive."""
    tarinfo = tarfile.TarInfo(os.path.join('diag', '#'.join(command)))
    tarinfo.mtime = time.time()
    try:
        output = subproc.check_output(command).encode(encoding='utf8',
                                                      errors='replace')
        stream = six.BytesIO(output)
        tarinfo.size = len(output)
    except subprocess.CalledProcessError as exc:
        output = str(exc).encode(encoding='utf8', errors='replace')
        stream = six.BytesIO(output)
        tarinfo.size = len(output)

<<<<<<< HEAD
    pattern = os.path.join(approot, 'running', '*', 'data', 'sys', '*', 'data',
                           'log', 'current')
=======
    stream.seek(0)
    archive.addfile(tarinfo, fileobj=stream)
>>>>>>> a27606f8


def collect_services(approot, archive):
    """Get treadmill init services information in node."""
    _add_glob(archive,
              os.path.join(approot, 'init', '*', 'log', 'current'))
    _add_glob(archive,
              os.path.join(approot, 'network_svc', '*'))
    _add_glob(archive,
              os.path.join(approot, 'localdisk_svc', '*'))
    _add_glob(archive,
              os.path.join(approot, 'cgroup_svc', '*'))
    _add_glob(archive,
              os.path.join(approot, 'presence_svc', '*'))


def collect_running_app(approot, archive):
    """Get treadmill running application information in node."""
    _add_glob(
        archive,
        os.path.join(approot, 'running', '*', 'log', 'current')
    )
    _add_glob(
        archive,
        os.path.join(approot, 'running', '*', 'data', 'log', 'current')
    )
    _add_glob(
        archive,
        os.path.join(approot, 'running', '*', 'data', 'sys', '*', 'data',
                     'log', 'current')
    )


def collect_sysctl(archive):
    """Get host sysctl (related to kernel)."""
    _add_output(archive, [_SYSCTL, '-a'])


def collect_cgroup(archive):
    """Get host treadmill cgroups inforamation."""
    _add_glob(
        archive,
        os.path.join('/cgroup', '*', 'treadmill', 'core', '*')
    )
    _add_glob(
        archive,
        os.path.join('/cgroup', '*', 'treadmill', 'apps', '*', '*')
    )


def collect_localdisk(archive):
    """Get host local disk information."""
    _add_output(archive, [_LVM, _VGDISPLAY, 'treadmill'])
    _add_output(archive, [_LVM, _LVDISPLAY, 'treadmill'])


def collect_network(archive):
    """Get host network information."""
    _add_output(archive, [_IFCONFIG])


def collect_message(archive):
    """Get messages on the host."""
    _add_output(archive, [_DMESG])
    _add_output(archive, [_TAIL, '-n', '100', '/var/log/messages'])<|MERGE_RESOLUTION|>--- conflicted
+++ resolved
@@ -96,27 +96,7 @@
         collect_network(archive)
         collect_message(archive)
 
-<<<<<<< HEAD
-    try:
-        archive_filename = fs.tar(sources=destroot,
-                                  target=archive_filename,
-                                  compression='gzip').name
-        _LOGGER.info('node info archive file: %s', archive_filename)
-        shutil.rmtree(destroot)
-        return archive_filename
-    except Exception:  # pylint: disable=W0703
-        # if tar bar is not generated successfully, we keep destroot
-        # we can find destroot path in log to check the files
-        _LOGGER.exception('Failed to generate node info archive')
-        return None
-
-
-def collect_init_services(approot, destroot):
-    """Get treadmill init services information in node."""
-    pattern = os.path.join(approot, 'init*', '*', 'log', 'current')
-=======
     return True
->>>>>>> a27606f8
 
 
 def _add_glob(archive, pattern):
@@ -128,12 +108,6 @@
         except Exception:  # pylint: disable=W0703
             _LOGGER.exception('Unable to add file: %s', filename)
 
-<<<<<<< HEAD
-def collect_running_app(approot, destroot):
-    """Get treadmill running application information in node."""
-    pattern = os.path.join(approot, 'running', '*', 'run.*')
-=======
->>>>>>> a27606f8
 
 def _add_output(archive, command):
     """Add output of command to the archive."""
@@ -149,13 +123,8 @@
         stream = six.BytesIO(output)
         tarinfo.size = len(output)
 
-<<<<<<< HEAD
-    pattern = os.path.join(approot, 'running', '*', 'data', 'sys', '*', 'data',
-                           'log', 'current')
-=======
     stream.seek(0)
     archive.addfile(tarinfo, fileobj=stream)
->>>>>>> a27606f8
 
 
 def collect_services(approot, archive):

--- conflicted
+++ resolved
@@ -249,19 +249,7 @@
                                 stdout=subprocess.PIPE,
                                 stderr=subprocess.STDOUT,
                                 env=cmd_environ)
-<<<<<<< HEAD
-        if cmd_input:
-            try:
-                (out, _err) = proc.communicate(cmd_input.encode())
-            except:
-                # Adding workaround for when cmd_input is bytes
-                # and cannot be encoded. py3 issue?
-                (out, _err) = proc.communicate(cmd_input)
-        else:
-            (out, _err) = proc.communicate()
-=======
         (out, _err) = proc.communicate(cmd_input)
->>>>>>> 00da723e
         retcode = proc.returncode
 
     except Exception:

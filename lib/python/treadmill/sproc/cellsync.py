"""Syncronizes cell Zookeeper with LDAP data.
"""
from __future__ import absolute_import
from __future__ import division
from __future__ import print_function
from __future__ import unicode_literals

import logging
import time

import click

from treadmill import cli
from treadmill import context
from treadmill import plugin_manager
from treadmill import zknamespace as z
from treadmill import zkutils

_LOGGER = logging.getLogger(__name__)


def _run_sync(cellsync_plugins, once):
    """Sync Zookeeper with LDAP, runs with lock held.
    """
    while True:
        # Sync app groups
        if not cellsync_plugins:
            cellsync_plugins = plugin_manager.names('treadmill.cellsync')
        for name in cellsync_plugins:
            try:
                plugin = plugin_manager.load('treadmill.cellsync', name)
                plugin()
            except Exception:  # pylint: disable=W0703
                _LOGGER.exception('Error processing sync plugin: %s', name)

<<<<<<< HEAD
        # Servers - because they can have custom topology - are loaded
        # from the plugin.
        try:
            servers_plugin = importlib.import_module(
                'treadmill.plugins.sproc.servers')
            servers_plugin.init()
        except ImportError as err:
            _LOGGER.warning(
                'Unable to load treadmill.plugins.sproc.servers: %s',
                err
            )
=======
        if once:
            return
>>>>>>> a27606f8

        time.sleep(60)


def init():
    """Return top level command handler.
    """

    @click.command()
    @click.option('--no-lock', is_flag=True, default=False,
                  help='Run without lock.')
    @click.option('--sync-plugins', default=None, type=cli.LIST,
                  help='List of plugins to run.')
    @click.option('--once', is_flag=True, default=False,
                  help='Run once.')
    def top(no_lock, sync_plugins, once):
        """Sync LDAP data with Zookeeper data.
        """
        if not no_lock:
            _LOGGER.info('Waiting for leader lock.')
            lock = zkutils.make_lock(context.GLOBAL.zk.conn,
                                     z.path.election(__name__))
            with lock:
                _run_sync(sync_plugins, once)
        else:
            _LOGGER.info('Running without lock.')
            _run_sync(sync_plugins, once)

    return top<|MERGE_RESOLUTION|>--- conflicted
+++ resolved
@@ -33,22 +33,8 @@
             except Exception:  # pylint: disable=W0703
                 _LOGGER.exception('Error processing sync plugin: %s', name)
 
-<<<<<<< HEAD
-        # Servers - because they can have custom topology - are loaded
-        # from the plugin.
-        try:
-            servers_plugin = importlib.import_module(
-                'treadmill.plugins.sproc.servers')
-            servers_plugin.init()
-        except ImportError as err:
-            _LOGGER.warning(
-                'Unable to load treadmill.plugins.sproc.servers: %s',
-                err
-            )
-=======
         if once:
             return
->>>>>>> a27606f8
 
         time.sleep(60)
 

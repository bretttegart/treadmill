"""Syncronizes cell Zookeeper with LDAP data.
"""
from __future__ import absolute_import
from __future__ import division
from __future__ import print_function
from __future__ import unicode_literals

import logging
import time

import click

from treadmill import cli
from treadmill import context
from treadmill import plugin_manager
from treadmill import zknamespace as z
from treadmill import zkutils

_LOGGER = logging.getLogger(__name__)


def _run_sync(cellsync_plugins, once):
    """Sync Zookeeper with LDAP, runs with lock held.
    """
    while True:
        # Sync app groups
        if not cellsync_plugins:
            cellsync_plugins = plugin_manager.names('treadmill.cellsync')
        for name in cellsync_plugins:
            try:
                plugin = plugin_manager.load('treadmill.cellsync', name)
                plugin()
            except Exception:  # pylint: disable=W0703
                _LOGGER.exception('Error processing sync plugin: %s', name)

<<<<<<< HEAD
        # Servers - because they can have custom topology - are loaded
        # from the plugin.
        try:
            servers_plugin = importlib.import_module(
                'treadmill.plugins.sproc.servers')
            servers_plugin.init()
        except ImportError as err:
            _LOGGER.warning(
                'Unable to load treadmill.plugins.sproc.servers: %s',
                err
            )
=======
        if once:
            return
>>>>>>> fa9747e5

        time.sleep(60)


def init():
    """Return top level command handler.
    """

    @click.command()
    @click.option('--no-lock', is_flag=True, default=False,
                  help='Run without lock.')
    @click.option('--sync-plugins', default=None, type=cli.LIST,
                  help='List of plugins to run.')
    @click.option('--once', is_flag=True, default=False,
                  help='Run once.')
    def top(no_lock, sync_plugins, once):
        """Sync LDAP data with Zookeeper data.
        """
        if not no_lock:
            _LOGGER.info('Waiting for leader lock.')
            lock = zkutils.make_lock(context.GLOBAL.zk.conn,
                                     z.path.election(__name__))
            with lock:
                _run_sync(sync_plugins, once)
        else:
            _LOGGER.info('Running without lock.')
            _run_sync(sync_plugins, once)

    return top<|MERGE_RESOLUTION|>--- conflicted
+++ resolved
@@ -1,5 +1,6 @@
 """Syncronizes cell Zookeeper with LDAP data.
 """
+
 from __future__ import absolute_import
 from __future__ import division
 from __future__ import print_function
@@ -33,22 +34,8 @@
             except Exception:  # pylint: disable=W0703
                 _LOGGER.exception('Error processing sync plugin: %s', name)
 
-<<<<<<< HEAD
-        # Servers - because they can have custom topology - are loaded
-        # from the plugin.
-        try:
-            servers_plugin = importlib.import_module(
-                'treadmill.plugins.sproc.servers')
-            servers_plugin.init()
-        except ImportError as err:
-            _LOGGER.warning(
-                'Unable to load treadmill.plugins.sproc.servers: %s',
-                err
-            )
-=======
         if once:
             return
->>>>>>> fa9747e5
 
         time.sleep(60)
 

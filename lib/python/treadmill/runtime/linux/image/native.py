--- conflicted
+++ resolved
@@ -233,17 +233,14 @@
         '/var/opt',
         '/var/spool',
         '/var/tmp',
-<<<<<<< HEAD
         # for SSS
         '/var/lib/sss',
         # for sshd
         '/var/empty',
         '/var/empty/sshd',
-=======
         '/var/spool/keytabs',
         '/var/spool/tickets',
         '/var/spool/tokens',
->>>>>>> a27606f8
     ]
 
     stickydirs = [
@@ -341,14 +338,9 @@
     etc_dir = os.path.join(container_dir, 'overlay', 'etc')
     fs.mkdir_safe(etc_dir)
     kt_dest = os.path.join(etc_dir, 'krb5.keytab')
-<<<<<<< HEAD
     kt_source = os.path.join(tm_env.spool_dir, 'krb5.keytab')
     kt_host_source = os.path.join('/', 'etc', 'krb5.keytab')
-    _LOGGER.info('Copying keytab: {} to {}'.format(kt_source, kt_dest))
-=======
-    kt_sources = glob.glob(os.path.join(tm_env.spool_dir, 'keytabs', 'host#*'))
-    keytabs.make_keytab(kt_dest, kt_sources)
->>>>>>> a27606f8
+    _LOGGER.info('Copying keytab: to %r', kt_dest)
 
     for kt_spec in app.keytabs:
         if ':' in kt_spec:

--- conflicted
+++ resolved
@@ -26,10 +26,6 @@
 import sys
 import time
 
-<<<<<<< HEAD
-from treadmill import appenv
-=======
->>>>>>> a27606f8
 from treadmill import dirwatch
 from treadmill import dist
 from treadmill import fs
@@ -61,14 +57,8 @@
         'tm_env',
     )
 
-<<<<<<< HEAD
-    def __init__(self, root):
-        _LOGGER.info('init cleanup: %s', root)
-        self.tm_env = appenv.AppEnvironment(root=root)
-=======
     def __init__(self, tm_env):
         self.tm_env = tm_env
->>>>>>> a27606f8
 
     def _refresh_supervisor(self):
         """Notify the supervisor of new cleanup instances.
@@ -130,12 +120,9 @@
             monitor_policy={
                 'limit': 5,
                 'interval': 60,
-<<<<<<< HEAD
-=======
                 'tombstone': os.path.join(self.tm_env.cleanup_tombstone_dir,
                                           name),
                 'skip_path': os.path.join(self.tm_env.cleanup_dir, name)
->>>>>>> a27606f8
             },
             log_run_script=None,
         )

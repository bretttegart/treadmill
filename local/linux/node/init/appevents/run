#!{{ _alias.execlineb }} -P

{{ _alias.redirfd }} -r 0 /dev/null
{{ _alias.fdmove }} -c 2 1

# Set to single execution so that we can enforce restart policies
{{ _alias.if }} { {{ _alias.s6_svc }} -o . }

<<<<<<< HEAD
{{ _alias.s6_envdir }} -i -- {{ dir }}/env
{{ _alias.s6_envdir }} -i -- ./env

/bin/sh -l ./data/app_start
=======
exec {{ treadmill }} \
    sproc --cgroup . appevents {{ dir }}/appevents
>>>>>>> 8c12fdd2
<|MERGE_RESOLUTION|>--- conflicted
+++ resolved
@@ -6,12 +6,7 @@
 # Set to single execution so that we can enforce restart policies
 {{ _alias.if }} { {{ _alias.s6_svc }} -o . }
 
-<<<<<<< HEAD
 {{ _alias.s6_envdir }} -i -- {{ dir }}/env
 {{ _alias.s6_envdir }} -i -- ./env
 
-/bin/sh -l ./data/app_start
-=======
-exec {{ treadmill }} \
-    sproc --cgroup . appevents {{ dir }}/appevents
->>>>>>> 8c12fdd2
+/bin/sh -l ./data/app_start
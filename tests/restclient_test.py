--- conflicted
+++ resolved
@@ -7,13 +7,6 @@
 from __future__ import unicode_literals
 
 import unittest
-<<<<<<< HEAD
-import http.client
-=======
-
-# Disable W0611: Unused import
-import tests.treadmill_test_deps  # pylint: disable=W0611
->>>>>>> 80a37ba8
 
 import mock
 import simplejson.scanner as sjs
@@ -35,11 +28,7 @@
                 return_value=mock.MagicMock(requests.Response))
     def test_get_ok(self, resp_mock):
         """Test treadmill.restclient.get OK (200)"""
-<<<<<<< HEAD
-        resp_mock.return_value.status_code = http.client.OK
-=======
-        resp_mock.return_value.status_code = http_client.OK
->>>>>>> 80a37ba8
+        resp_mock.return_value.status_code = http_client.OK
         resp_mock.return_value.text = 'foo'
 
         resp = restclient.get('http://foo.com', '/')
@@ -51,11 +40,7 @@
                 return_value=mock.MagicMock(requests.Response))
     def test_get_404(self, resp_mock):
         """Test treadmill.restclient.get NOT_FOUND (404)"""
-<<<<<<< HEAD
-        resp_mock.return_value.status_code = http.client.NOT_FOUND
-=======
         resp_mock.return_value.status_code = http_client.NOT_FOUND
->>>>>>> 80a37ba8
 
         with self.assertRaises(restclient.NotFoundError):
             restclient.get('http://foo.com', '/')
@@ -64,11 +49,7 @@
                 return_value=mock.MagicMock(requests.Response))
     def test_get_302(self, resp_mock):
         """Test treadmill.restclient.get FOUND (302)"""
-<<<<<<< HEAD
-        resp_mock.return_value.status_code = http.client.FOUND
-=======
         resp_mock.return_value.status_code = http_client.FOUND
->>>>>>> 80a37ba8
 
         with self.assertRaises(restclient.AlreadyExistsError):
             restclient.get('http://foo.com', '/')
@@ -77,11 +58,7 @@
                 return_value=mock.MagicMock(requests.Response))
     def test_get_424(self, resp_mock):
         """Test treadmill.restclient.get FAILED_DEPENDENCY (424)"""
-<<<<<<< HEAD
-        resp_mock.return_value.status_code = http.client.FAILED_DEPENDENCY
-=======
         resp_mock.return_value.status_code = http_client.FAILED_DEPENDENCY
->>>>>>> 80a37ba8
         resp_mock.return_value.json.return_value = {}
 
         with self.assertRaises(restclient.ValidationError):
@@ -91,11 +68,7 @@
                 return_value=mock.MagicMock(requests.Response))
     def test_get_401(self, resp_mock):
         """Test treadmill.restclient.get UNAUTHORIZED (401)"""
-<<<<<<< HEAD
-        resp_mock.return_value.status_code = http.client.UNAUTHORIZED
-=======
         resp_mock.return_value.status_code = http_client.UNAUTHORIZED
->>>>>>> 80a37ba8
         resp_mock.return_value.json.return_value = {}
 
         with self.assertRaises(restclient.NotAuthorizedError):
@@ -105,11 +78,7 @@
                 return_value=mock.MagicMock(requests.Response))
     def test_get_bad_json(self, resp_mock):
         """Test treadmill.restclient.get bad JSON"""
-<<<<<<< HEAD
-        resp_mock.return_value.status_code = http.client.INTERNAL_SERVER_ERROR
-=======
         resp_mock.return_value.status_code = http_client.INTERNAL_SERVER_ERROR
->>>>>>> 80a37ba8
         resp_mock.return_value.text = '{"bad json"'
         resp_mock.return_value.json.side_effect = sjs.JSONDecodeError(
             'Foo', '{"bad json"', 1
@@ -184,11 +153,7 @@
     @mock.patch('requests.get', return_value=mock.MagicMock(requests.Response))
     def test_retry_on_503(self, resp_mock):
         """Test retry for status code that should be retried (e.g. 503)"""
-<<<<<<< HEAD
-        resp_mock.return_value.status_code = http.client.SERVICE_UNAVAILABLE
-=======
         resp_mock.return_value.status_code = http_client.SERVICE_UNAVAILABLE
->>>>>>> 80a37ba8
 
         with self.assertRaises(restclient.MaxRequestRetriesError):
             restclient.get('http://foo.com', '/')
@@ -196,11 +161,7 @@
     @mock.patch('requests.get', return_value=mock.MagicMock(requests.Response))
     def test_default_timeout_get(self, resp_mock):
         """Tests that default timeout for get request is set correctly."""
-<<<<<<< HEAD
-        resp_mock.return_value.status_code = http.client.OK
-=======
-        resp_mock.return_value.status_code = http_client.OK
->>>>>>> 80a37ba8
+        resp_mock.return_value.status_code = http_client.OK
         resp_mock.return_value.text = 'foo'
         restclient.get('http://foo.com', '/')
         resp_mock.assert_called_with(
@@ -212,11 +173,7 @@
                 return_value=mock.MagicMock(requests.Response))
     def test_default_timeout_delete(self, resp_mock):
         """Tests that default timeout for delete request is set correctly."""
-<<<<<<< HEAD
-        resp_mock.return_value.status_code = http.client.OK
-=======
-        resp_mock.return_value.status_code = http_client.OK
->>>>>>> 80a37ba8
+        resp_mock.return_value.status_code = http_client.OK
         resp_mock.return_value.text = 'foo'
         restclient.delete('http://foo.com', '/')
         resp_mock.assert_called_with(
@@ -228,11 +185,7 @@
                 return_value=mock.MagicMock(requests.Response))
     def test_default_timeout_post(self, resp_mock):
         """Tests that default timeout for post request is set correctly."""
-<<<<<<< HEAD
-        resp_mock.return_value.status_code = http.client.OK
-=======
-        resp_mock.return_value.status_code = http_client.OK
->>>>>>> 80a37ba8
+        resp_mock.return_value.status_code = http_client.OK
         resp_mock.return_value.text = 'foo'
         restclient.post('http://foo.com', '/', '')
         resp_mock.assert_called_with(
@@ -243,11 +196,7 @@
     @mock.patch('requests.put', return_value=mock.MagicMock(requests.Response))
     def test_default_timeout_put(self, resp_mock):
         """Tests that default timeout for put request is set correctly."""
-<<<<<<< HEAD
-        resp_mock.return_value.status_code = http.client.OK
-=======
-        resp_mock.return_value.status_code = http_client.OK
->>>>>>> 80a37ba8
+        resp_mock.return_value.status_code = http_client.OK
         resp_mock.return_value.text = 'foo'
         restclient.put('http://foo.com', '/', '')
         resp_mock.assert_called_with(

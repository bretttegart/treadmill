--- conflicted
+++ resolved
@@ -12,13 +12,9 @@
 import tempfile
 import unittest
 
-<<<<<<< HEAD
-=======
 # Disable W0611: Unused import
 import tests.treadmill_test_skip_windows  # pylint: disable=W0611
-import tests.treadmill_test_deps  # pylint: disable=W0611
-
->>>>>>> e8569235
+
 import ldap3
 import mock
 import yaml
@@ -31,12 +27,6 @@
 class HostGroupWatchTest(unittest.TestCase):
     """Mock test for treadmill.ad.gmsa.HostGroupWatch.
     """
-<<<<<<< HEAD
-=======
-    # Disable invalid method names for test cases
-    # pylint: disable=C0103
->>>>>>> e8569235
-
     def setUp(self):
         self.root = tempfile.mkdtemp()
         self.placement_dir = os.path.join(self.root, 'placement')

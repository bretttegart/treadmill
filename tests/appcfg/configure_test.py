"""Unit test for treadmill.appcfg.configure.
"""

from __future__ import absolute_import
from __future__ import division
from __future__ import print_function
from __future__ import unicode_literals

import os
import shutil
import sys
import tempfile
import unittest

import mock

import treadmill

from treadmill.appcfg import configure as app_cfg
from treadmill.apptrace import events


class AppCfgConfigureTest(unittest.TestCase):
    """Tests for teadmill.appcfg.configure"""

    def setUp(self):
        # Access protected module _base_service
        # pylint: disable=W0212
        self.root = tempfile.mkdtemp()
        self.tm_env = mock.Mock(
            apps_dir=os.path.join(self.root, 'apps'),
<<<<<<< HEAD
            cleanup_dir=os.path.join(self.root, 'cleanup')
=======
            cleanup_dir=os.path.join(self.root, 'cleanup'),
            running_tombstone_dir=os.path.join(self.root, 'tombstones',
                                               'running')
>>>>>>> a27606f8
        )

    def tearDown(self):
        if self.root and os.path.isdir(self.root):
            shutil.rmtree(self.root)

    @unittest.skipUnless(sys.platform.startswith('linux'), 'Requires Linux')
    @mock.patch('pwd.getpwnam', mock.Mock(auto_spec=True))
    @mock.patch('shutil.copyfile', mock.Mock(auto_spec=True))
    @mock.patch('treadmill.appcfg.manifest.load', auto_spec=True)
    @mock.patch('treadmill.appevents.post', mock.Mock(auto_spec=True))
    @mock.patch('treadmill.fs.write_safe', mock.mock_open())
    @mock.patch('treadmill.subproc.get_aliases', mock.Mock(return_value={}))
    @mock.patch('treadmill.subproc.resolve', mock.Mock(return_value='mock'))
    @mock.patch('treadmill.supervisor.create_service', auto_spec=True)
    @mock.patch('treadmill.utils.rootdir',
                mock.Mock(return_value='/treadmill'))
    def test_configure_linux(self, mock_create_svc, mock_load):
        """Tests that appcfg.configure creates necessary s6 layout."""
        manifest = {
            'proid': 'foo',
            'environment': 'dev',
            'shared_network': False,
            'cpu': '100',
            'memory': '100M',
            'disk': '100G',
            'services': [
                {
                    'name': 'web_server',
                    'command': '/bin/true',
                    'restart': {
                        'limit': 5,
                        'interval': 60,
                    },
                },
            ],
            'environ': [
                {
                    'name': 'Hello',
                    'value': 'World!',
                },
            ],
            'zookeeper': 'foo',
            'cell': 'cell',
            'system_services': [],
            'endpoints': [
                {
                    'name': 'http',
                    'port': '8000',
                },
            ],
            'name': 'proid.myapp#0',
            'uniqueid': 'AAAAA',
        }
        mock_load.return_value = manifest
        app_unique_name = 'proid.myapp-0-00000000AAAAA'
        app_dir = os.path.join(self.root, 'apps', app_unique_name)
        mock_create_svc.return_value.data_dir = os.path.join(app_dir, 'data')

        app_cfg.configure(self.tm_env, '/some/event', 'linux')

        mock_load.assert_called_with('/some/event')
        mock_create_svc.assert_called_with(
            self.tm_env.apps_dir,
            name=app_unique_name,
            app_run_script=mock.ANY,
            downed=False,
            monitor_policy={
                'limit': 0,
                'interval': 60,
                'tombstone': {
                    'uds': False,
                    'path': self.tm_env.running_tombstone_dir,
                    'id': 'proid.myapp#0'
                }
            },
            userid='root',
            environ={},
            environment='dev'
        )
        treadmill.fs.write_safe.assert_called_with(
            os.path.join(app_dir, 'data', 'app.json'),
            mock.ANY,
            mode='w',
            permission=0o644
        )

        shutil.copyfile.assert_called_with(
            '/some/event',
            os.path.join(app_dir, 'data', 'manifest.yml')
        )

        treadmill.appevents.post.assert_called_with(
            mock.ANY,
            events.ConfiguredTraceEvent(
                instanceid='proid.myapp#0',
                uniqueid='AAAAA',
                payload=None
            )
        )

    @unittest.skipUnless(sys.platform.startswith('linux'), 'Requires Linux')
    @mock.patch('pwd.getpwnam', mock.Mock(auto_spec=True))
    @mock.patch('shutil.copyfile', mock.Mock(auto_spec=True))
    @mock.patch('shutil.rmtree', mock.Mock())
    @mock.patch('treadmill.appcfg.manifest.load', auto_spec=True)
    @mock.patch('treadmill.appevents.post', mock.Mock(auto_spec=True))
    @mock.patch('treadmill.fs.write_safe', mock.mock_open())
    @mock.patch('treadmill.subproc.get_aliases', mock.Mock(return_value={}))
    @mock.patch('treadmill.subproc.resolve', mock.Mock(return_value='mock'))
    @mock.patch('treadmill.supervisor.create_service', auto_spec=True)
    @mock.patch('treadmill.utils.rootdir',
                mock.Mock(return_value='/treadmill'))
    def test_configure_linux_event_rm(self, mock_create_svc, mock_load):
        """Tests when event file is removed when copied."""
        manifest = {
            'proid': 'foo',
            'environment': 'dev',
            'shared_network': False,
            'cpu': '100',
            'memory': '100M',
            'disk': '100G',
            'services': [
                {
                    'name': 'web_server',
                    'command': '/bin/true',
                    'restart': {
                        'limit': 5,
                        'interval': 60,
                    },
                },
            ],
            'system_services': [],
            'endpoints': [
                {
                    'name': 'http',
                    'port': '8000',
                },
            ],
            'environ': [
                {
                    'name': 'Hello',
                    'value': 'World!',
                },
            ],
            'cell': 'cell',
            'zookeeper': 'foo',
            'name': 'proid.myapp#0',
            'uniqueid': 'AAAAA',
        }
        mock_load.return_value = manifest
        app_unique_name = 'proid.myapp-0-00000000AAAAA'
        app_dir = os.path.join(self.root, 'apps', app_unique_name)
        mock_create_svc.return_value.directory = app_dir
        mock_create_svc.return_value.data_dir = os.path.join(app_dir, 'data')

        shutil.copyfile.side_effect = IOError(2, 'No such file or directory')

        app_cfg.configure(self.tm_env, '/some/event', 'linux')

        mock_load.assert_called_with('/some/event')
        mock_create_svc.assert_called_with(
            self.tm_env.apps_dir,
            name=app_unique_name,
            app_run_script=mock.ANY,
            downed=False,
            monitor_policy={
                'limit': 0,
                'interval': 60,
                'tombstone': {
                    'uds': False,
                    'path': self.tm_env.running_tombstone_dir,
                    'id': 'proid.myapp#0'
                }
            },
            userid='root',
            environ={},
            environment='dev'
        )

        shutil.copyfile.assert_called_with(
            '/some/event',
            os.path.join(app_dir, 'data', 'manifest.yml')
        )

        treadmill.fs.write_safe.assert_not_called()
        shutil.rmtree.assert_called_with(app_dir)

        treadmill.appevents.post.assert_not_called()


if __name__ == '__main__':
    unittest.main()<|MERGE_RESOLUTION|>--- conflicted
+++ resolved
@@ -29,13 +29,9 @@
         self.root = tempfile.mkdtemp()
         self.tm_env = mock.Mock(
             apps_dir=os.path.join(self.root, 'apps'),
-<<<<<<< HEAD
-            cleanup_dir=os.path.join(self.root, 'cleanup')
-=======
             cleanup_dir=os.path.join(self.root, 'cleanup'),
             running_tombstone_dir=os.path.join(self.root, 'tombstones',
                                                'running')
->>>>>>> a27606f8
         )
 
     def tearDown(self):

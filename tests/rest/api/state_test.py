"""State REST api tests.
"""

from __future__ import absolute_import
from __future__ import division
from __future__ import print_function
from __future__ import unicode_literals

import json
import unittest

<<<<<<< HEAD
=======
# don't complain about unused imports
import tests.treadmill_test_deps  # pylint: disable=W0611

>>>>>>> 3b295f50
import flask
import flask_restplus as restplus
import mock

from six.moves import http_client

from treadmill import webutils
from treadmill.rest import error_handlers  # pylint: disable=no-name-in-module
from treadmill.rest.api import state


class StateTest(unittest.TestCase):
    """Test the logic corresponding to the /state namespace."""

    def setUp(self):
        """Initialize the app with the corresponding logic."""
        self.app = flask.Flask(__name__)
        self.app.testing = True

        api = restplus.Api(self.app)
        error_handlers.register(api)

        cors = webutils.cors(origin='*',
                             content_type='application/json',
                             credentials=False)
        self.impl = mock.Mock()

        state.init(api, cors, self.impl)
        self.client = self.app.test_client()

    def test_get_state_list(self):
        """Test getting a state list."""
        self.impl.list.return_value = [
            {'name': 'foo.bar#0000000001', 'host': 'baz1', 'state': 'running'},
            {'name': 'foo.bar#0000000002', 'host': 'baz2', 'state': 'finished',
             'when': '1234567890.1', 'exitcode': 0, 'oom': False},
            {'name': 'foo.bar#0000000003', 'host': 'baz3', 'state': 'finished',
             'when': '1234567890.2', 'signal': 11, 'oom': False}
        ]

        resp = self.client.get('/state/')
        resp_json = b''.join(resp.response)
<<<<<<< HEAD
        self.assertEqual(json.loads(resp_json.decode()), [
            {'name': 'foo.bar#0000000001', 'oom': None, 'signal': None,
             'expires': None, 'when': None, 'host': 'baz1',
             'state': 'running', 'exitcode': None},
            {'name': 'foo.bar#0000000002', 'oom': False, 'signal': None,
             'expires': None, 'when': 1234567890.1, 'host': 'baz2',
             'state': 'finished', 'exitcode': 0},
            {'name': 'foo.bar#0000000003', 'oom': False, 'signal': 11,
             'expires': None, 'when': 1234567890.2, 'host': 'baz3',
             'state': 'finished', 'exitcode': None}
        ])
=======
        self.assertEqual(
            json.loads(resp_json.decode()),
            [
                {'name': 'foo.bar#0000000001', 'oom': None, 'signal': None,
                 'expires': None, 'when': None, 'host': 'baz1',
                 'state': 'running', 'exitcode': None},
                {'name': 'foo.bar#0000000002', 'oom': False, 'signal': None,
                 'expires': None, 'when': 1234567890.1, 'host': 'baz2',
                 'state': 'finished', 'exitcode': 0},
                {'name': 'foo.bar#0000000003', 'oom': False, 'signal': 11,
                 'expires': None, 'when': 1234567890.2, 'host': 'baz3',
                 'state': 'finished', 'exitcode': None}
            ]
        )
>>>>>>> 3b295f50
        self.assertEqual(resp.status_code, http_client.OK)
        self.impl.list.assert_called_with(None, False, None)

        resp = self.client.get('/state/?match=test*')
        self.assertEqual(resp.status_code, http_client.OK)
        self.impl.list.assert_called_with('test*', False, None)

        resp = self.client.get('/state/?finished=true')
        self.assertEqual(resp.status_code, http_client.OK)
        self.impl.list.assert_called_with(None, True, None)

        resp = self.client.get('/state/?finished=false')
        self.assertEqual(resp.status_code, http_client.OK)
        self.impl.list.assert_called_with(None, False, None)

        resp = self.client.get('/state/?match=test*&finished=true')
        self.assertEqual(resp.status_code, http_client.OK)
        self.impl.list.assert_called_with('test*', True, None)

        resp = self.client.get(
            '/state/?match=test*&finished=true&partition=part1'
        )
        self.assertEqual(resp.status_code, http_client.OK)
        self.impl.list.assert_called_with('test*', True, 'part1')

    @unittest.skip('BROKEN: Flask exception handling')
    def test_get_state(self):
        """Test getting an instance state."""
        self.impl.get.return_value = {
            'name': 'foo.bar#0000000001', 'host': 'baz1', 'state': 'running'
        }

        resp = self.client.get('/state/foo.bar#0000000001')
        resp_json = b''.join(resp.response)
<<<<<<< HEAD
        self.assertEqual(json.loads(resp_json.decode()), {
            'name': 'foo.bar#0000000001', 'oom': None, 'signal': None,
            'expires': None, 'when': None, 'host': 'baz1',
            'state': 'running', 'exitcode': None
        })
=======
        self.assertEqual(
            json.loads(resp_json.decode()),
            {
                'name': 'foo.bar#0000000001', 'oom': None, 'signal': None,
                'expires': None, 'when': None, 'host': 'baz1',
                'state': 'running', 'exitcode': None
            }
        )
>>>>>>> 3b295f50
        self.assertEqual(resp.status_code, http_client.OK)
        self.impl.get.assert_called_with('foo.bar#0000000001')

    def test_get_state_notfound(self):
        """Test getting an instance state (not found)."""
        self.impl.get.return_value = None
        resp = self.client.get('/state/foo.bar#0000000002')
        self.assertEqual(resp.status_code, http_client.NOT_FOUND)


if __name__ == '__main__':
    unittest.main()<|MERGE_RESOLUTION|>--- conflicted
+++ resolved
@@ -9,12 +9,6 @@
 import json
 import unittest
 
-<<<<<<< HEAD
-=======
-# don't complain about unused imports
-import tests.treadmill_test_deps  # pylint: disable=W0611
-
->>>>>>> 3b295f50
 import flask
 import flask_restplus as restplus
 import mock
@@ -22,7 +16,7 @@
 from six.moves import http_client
 
 from treadmill import webutils
-from treadmill.rest import error_handlers  # pylint: disable=no-name-in-module
+from treadmill.rest import error_handlers
 from treadmill.rest.api import state
 
 
@@ -57,19 +51,6 @@
 
         resp = self.client.get('/state/')
         resp_json = b''.join(resp.response)
-<<<<<<< HEAD
-        self.assertEqual(json.loads(resp_json.decode()), [
-            {'name': 'foo.bar#0000000001', 'oom': None, 'signal': None,
-             'expires': None, 'when': None, 'host': 'baz1',
-             'state': 'running', 'exitcode': None},
-            {'name': 'foo.bar#0000000002', 'oom': False, 'signal': None,
-             'expires': None, 'when': 1234567890.1, 'host': 'baz2',
-             'state': 'finished', 'exitcode': 0},
-            {'name': 'foo.bar#0000000003', 'oom': False, 'signal': 11,
-             'expires': None, 'when': 1234567890.2, 'host': 'baz3',
-             'state': 'finished', 'exitcode': None}
-        ])
-=======
         self.assertEqual(
             json.loads(resp_json.decode()),
             [
@@ -84,7 +65,6 @@
                  'state': 'finished', 'exitcode': None}
             ]
         )
->>>>>>> 3b295f50
         self.assertEqual(resp.status_code, http_client.OK)
         self.impl.list.assert_called_with(None, False, None)
 
@@ -119,13 +99,6 @@
 
         resp = self.client.get('/state/foo.bar#0000000001')
         resp_json = b''.join(resp.response)
-<<<<<<< HEAD
-        self.assertEqual(json.loads(resp_json.decode()), {
-            'name': 'foo.bar#0000000001', 'oom': None, 'signal': None,
-            'expires': None, 'when': None, 'host': 'baz1',
-            'state': 'running', 'exitcode': None
-        })
-=======
         self.assertEqual(
             json.loads(resp_json.decode()),
             {
@@ -134,7 +107,6 @@
                 'state': 'running', 'exitcode': None
             }
         )
->>>>>>> 3b295f50
         self.assertEqual(resp.status_code, http_client.OK)
         self.impl.get.assert_called_with('foo.bar#0000000001')
 

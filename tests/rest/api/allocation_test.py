"""Allocation REST api tests."""
<<<<<<< HEAD

=======
from __future__ import absolute_import
from __future__ import division
from __future__ import print_function
from __future__ import unicode_literals
>>>>>>> 28e93ab5
import unittest

from treadmill.rest.api import allocation


class RestAllocationTest(unittest.TestCase):
    """treadmill.rest.api.allocation tests."""

    # pylint: disable=W0212
    def test_alloc_id(self):
        """Checking _alloc_id() functionality."""
        self.assertEqual(allocation._alloc_id('tenant', 'allocation'),
                         'tenant/allocation')
        self.assertEqual(allocation._alloc_id('tenant', 'allocation', 'cell'),
                         'tenant/allocation/cell')


if __name__ == '__main__':
    unittest.main()<|MERGE_RESOLUTION|>--- conflicted
+++ resolved
@@ -1,12 +1,10 @@
-"""Allocation REST api tests."""
-<<<<<<< HEAD
+"""Allocation REST api tests.
+"""
 
-=======
 from __future__ import absolute_import
 from __future__ import division
 from __future__ import print_function
 from __future__ import unicode_literals
->>>>>>> 28e93ab5
 import unittest
 
 from treadmill.rest.api import allocation

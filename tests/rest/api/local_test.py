<<<<<<< HEAD
"""Local node REST api tests.
"""

import getopt
import http.client
=======
"""Local node REST api tests."""
from __future__ import absolute_import
from __future__ import division
from __future__ import print_function
from __future__ import unicode_literals

import getopt
>>>>>>> 28e93ab5
import json
import logging
import logging.config
import os
import sys
import unittest

import flask
import flask_restplus as restplus
import mock
<<<<<<< HEAD
=======

import six
from six.moves import http_client
>>>>>>> 28e93ab5

import treadmill
from treadmill import webutils
from treadmill.exc import FileNotFoundError  # pylint: disable=W0622
from treadmill.rest import error_handlers
from treadmill.rest.api import local
from treadmill import yamlwrapper as yaml

<<<<<<< HEAD
LOG_CONTENT = list(range(1, 10))
=======
LOG_CONTENT = list(six.moves.range(1, 10))
>>>>>>> 28e93ab5


# Don't complain about unused parameters
# pylint: disable=W0613
def return_params(*args, **kwargs):
    """Return the parameters."""
    return json.dumps(kwargs)


# Don't complain about unused parameters
# pylint: disable=W0613
def get_log_success(*args, **kwargs):
    """Generator w/o any exception."""
    for line in LOG_CONTENT:
        yield line


# W0613: Don't complain about unused parameters
# W0101: Don't complain about unreachable code
# pylint: disable=W0613,W0101
def get_log_failure(*args, **kwargs):
    """Generator w/ exception."""
    raise FileNotFoundError('Something went wrong')
    for line in LOG_CONTENT:
        return line
        # yield line


def err(*args, **kwargs):
    """Raise FileNotFoundError."""
    raise FileNotFoundError('File not found')


class LocalTest(unittest.TestCase):
    """Test the logic corresponding to the /local-app and /archive namespace"""

    def setUp(self):
        """Initialize the app with the corresponding logic."""
        self.app = flask.Flask(__name__)
        self.app.testing = True
        self.impl = mock.Mock()

        api = restplus.Api(self.app)
        cors = webutils.cors(origin='*',
                             content_type='application/json',
                             credentials=False)

        error_handlers.register(api)

        local.init(api, cors, self.impl)
        self.client = self.app.test_client()

    def test_app_log_fragment(self):
        """Checking that the params for getting log fragments are passed."""
        self.impl.log.get.side_effect = return_params

        resp = self.client.get(
            '/local-app/proid.app/uniq/service/service_name'
        )

<<<<<<< HEAD
        self.assertEqual(json.loads((b''.join(resp.response)).decode()),
                         {'start': 0, 'limit': None, 'order': 'asc'})
        self.assertEqual(resp.status_code, http.client.OK)
=======
        self.assertEqual(''.join(resp.response),
                         '{"start": 0, "limit": -1, "order": "asc"}')
        self.assertEqual(resp.status_code, http_client.OK)
>>>>>>> 28e93ab5

        resp = self.client.get(
            '/local-app/proid.app/uniq/service/service_name?start=0&limit=5')

<<<<<<< HEAD
        self.assertEqual(json.loads((b''.join(resp.response)).decode()),
                         {'start': 0, 'limit': 5, 'order': 'asc'})
        self.assertEqual(resp.status_code, http.client.OK)

        resp = self.client.get(
            '/app/proid.app/uniq/sys/component?start=3&limit=9&order=desc')
        self.assertEqual(json.loads((b''.join(resp.response)).decode()),
                         {'start': 3, 'limit': 9, 'order': 'desc'})
        self.assertEqual(resp.status_code, http.client.OK)
=======
        self.assertEqual(''.join(resp.response),
                         '{"start": 0, "limit": 5, "order": "asc"}')
        self.assertEqual(resp.status_code, http_client.OK)

        resp = self.client.get(
            '/local-app/proid.app/uniq/sys/component'
            '?start=3&limit=9&order=desc'
        )
        self.assertEqual(''.join(resp.response),
                         '{"start": 3, "limit": 9, "order": "desc"}')
        self.assertEqual(resp.status_code, http_client.OK)
>>>>>>> 28e93ab5

    def test_app_log_success(self):
        """Dummy tests for returning application logs."""
        self.impl.log.get.side_effect = get_log_success

        resp = self.client.get(
            '/local-app/proid.app/uniq/service/service_name'
        )
        self.assertEqual(list(resp.response), LOG_CONTENT)
<<<<<<< HEAD
        self.assertEqual(resp.status_code, http.client.OK)
=======
        self.assertEqual(resp.status_code, http_client.OK)
>>>>>>> 28e93ab5

        resp = self.client.get('/local-app/proid.app/uniq/sys/component')
        self.assertEqual(list(resp.response), LOG_CONTENT)
<<<<<<< HEAD
        self.assertEqual(resp.status_code, http.client.OK)
=======
        self.assertEqual(resp.status_code, http_client.OK)
>>>>>>> 28e93ab5

    @unittest.skip('BROKEN: Flask exception handling')
    def test_app_log_failure(self):
        """Dummy tests for the case when logs cannot be found."""
        self.impl.log.get.side_effect = get_log_failure

<<<<<<< HEAD
        resp = self.client.get('/app/proid.app/uniq/service/service_name')
        self.assertEqual(resp.status_code, http.client.NOT_FOUND)

        resp = self.client.get('/app/proid.app/uniq/sys/component')
        self.assertEqual(resp.status_code, http.client.NOT_FOUND)
=======
        resp = self.client.get(
            '/local-app/proid.app/uniq/service/service_name'
        )
        self.assertEqual(resp.status_code, http_client.NOT_FOUND)

        resp = self.client.get('/local-app/proid.app/uniq/sys/component')
        self.assertEqual(resp.status_code, http_client.NOT_FOUND)
>>>>>>> 28e93ab5

    @unittest.skip('BROKEN: Flask exception handling')
    def test_arch_get(self):
        """Dummy tests for returning application archives."""
        self.impl.archive.get.return_value = __file__

        resp = self.client.get('/archive/<app>/<uniq>/app')
<<<<<<< HEAD
        self.assertEqual(resp.status_code, http.client.OK)
=======
        self.assertEqual(resp.status_code, http_client.OK)
>>>>>>> 28e93ab5

        self.impl.archive.get.side_effect = err

        resp = self.client.get('/archive/<app>/<uniq>/app')
<<<<<<< HEAD
        self.assertEqual(resp.status_code, http.client.NOT_FOUND)
        resp = self.client.get('/archive/<app>/<uniq>/sys')
        self.assertEqual(resp.status_code, http.client.NOT_FOUND)

=======
        self.assertEqual(resp.status_code, http_client.NOT_FOUND)
        resp = self.client.get('/archive/<app>/<uniq>/sys')
        self.assertEqual(resp.status_code, http_client.NOT_FOUND)
>>>>>>> 28e93ab5

# C0103: don't complain because of the 'invalid constant' names below
# pylint: disable=C0103
if __name__ == '__main__':
    opts, _ = getopt.getopt(sys.argv[1:], 'l')

    if opts and '-l' in opts[0]:
        sys.argv[1:] = []
        log_conf_file = os.path.join(treadmill.TREADMILL, 'lib', 'python',
                                     'treadmill', 'logging', 'daemon.conf')
        logging.config.fileConfig(log_conf_file)

    unittest.main()<|MERGE_RESOLUTION|>--- conflicted
+++ resolved
@@ -1,18 +1,12 @@
-<<<<<<< HEAD
 """Local node REST api tests.
 """
 
-import getopt
-import http.client
-=======
-"""Local node REST api tests."""
 from __future__ import absolute_import
 from __future__ import division
 from __future__ import print_function
 from __future__ import unicode_literals
 
 import getopt
->>>>>>> 28e93ab5
 import json
 import logging
 import logging.config
@@ -23,12 +17,9 @@
 import flask
 import flask_restplus as restplus
 import mock
-<<<<<<< HEAD
-=======
 
 import six
 from six.moves import http_client
->>>>>>> 28e93ab5
 
 import treadmill
 from treadmill import webutils
@@ -37,11 +28,7 @@
 from treadmill.rest.api import local
 from treadmill import yamlwrapper as yaml
 
-<<<<<<< HEAD
-LOG_CONTENT = list(range(1, 10))
-=======
 LOG_CONTENT = list(six.moves.range(1, 10))
->>>>>>> 28e93ab5
 
 
 # Don't complain about unused parameters
@@ -102,30 +89,13 @@
             '/local-app/proid.app/uniq/service/service_name'
         )
 
-<<<<<<< HEAD
-        self.assertEqual(json.loads((b''.join(resp.response)).decode()),
-                         {'start': 0, 'limit': None, 'order': 'asc'})
-        self.assertEqual(resp.status_code, http.client.OK)
-=======
         self.assertEqual(''.join(resp.response),
                          '{"start": 0, "limit": -1, "order": "asc"}')
         self.assertEqual(resp.status_code, http_client.OK)
->>>>>>> 28e93ab5
 
         resp = self.client.get(
             '/local-app/proid.app/uniq/service/service_name?start=0&limit=5')
 
-<<<<<<< HEAD
-        self.assertEqual(json.loads((b''.join(resp.response)).decode()),
-                         {'start': 0, 'limit': 5, 'order': 'asc'})
-        self.assertEqual(resp.status_code, http.client.OK)
-
-        resp = self.client.get(
-            '/app/proid.app/uniq/sys/component?start=3&limit=9&order=desc')
-        self.assertEqual(json.loads((b''.join(resp.response)).decode()),
-                         {'start': 3, 'limit': 9, 'order': 'desc'})
-        self.assertEqual(resp.status_code, http.client.OK)
-=======
         self.assertEqual(''.join(resp.response),
                          '{"start": 0, "limit": 5, "order": "asc"}')
         self.assertEqual(resp.status_code, http_client.OK)
@@ -137,7 +107,6 @@
         self.assertEqual(''.join(resp.response),
                          '{"start": 3, "limit": 9, "order": "desc"}')
         self.assertEqual(resp.status_code, http_client.OK)
->>>>>>> 28e93ab5
 
     def test_app_log_success(self):
         """Dummy tests for returning application logs."""
@@ -147,32 +116,17 @@
             '/local-app/proid.app/uniq/service/service_name'
         )
         self.assertEqual(list(resp.response), LOG_CONTENT)
-<<<<<<< HEAD
-        self.assertEqual(resp.status_code, http.client.OK)
-=======
         self.assertEqual(resp.status_code, http_client.OK)
->>>>>>> 28e93ab5
 
         resp = self.client.get('/local-app/proid.app/uniq/sys/component')
         self.assertEqual(list(resp.response), LOG_CONTENT)
-<<<<<<< HEAD
-        self.assertEqual(resp.status_code, http.client.OK)
-=======
         self.assertEqual(resp.status_code, http_client.OK)
->>>>>>> 28e93ab5
 
     @unittest.skip('BROKEN: Flask exception handling')
     def test_app_log_failure(self):
         """Dummy tests for the case when logs cannot be found."""
         self.impl.log.get.side_effect = get_log_failure
 
-<<<<<<< HEAD
-        resp = self.client.get('/app/proid.app/uniq/service/service_name')
-        self.assertEqual(resp.status_code, http.client.NOT_FOUND)
-
-        resp = self.client.get('/app/proid.app/uniq/sys/component')
-        self.assertEqual(resp.status_code, http.client.NOT_FOUND)
-=======
         resp = self.client.get(
             '/local-app/proid.app/uniq/service/service_name'
         )
@@ -180,7 +134,6 @@
 
         resp = self.client.get('/local-app/proid.app/uniq/sys/component')
         self.assertEqual(resp.status_code, http_client.NOT_FOUND)
->>>>>>> 28e93ab5
 
     @unittest.skip('BROKEN: Flask exception handling')
     def test_arch_get(self):
@@ -188,25 +141,14 @@
         self.impl.archive.get.return_value = __file__
 
         resp = self.client.get('/archive/<app>/<uniq>/app')
-<<<<<<< HEAD
-        self.assertEqual(resp.status_code, http.client.OK)
-=======
         self.assertEqual(resp.status_code, http_client.OK)
->>>>>>> 28e93ab5
 
         self.impl.archive.get.side_effect = err
 
         resp = self.client.get('/archive/<app>/<uniq>/app')
-<<<<<<< HEAD
-        self.assertEqual(resp.status_code, http.client.NOT_FOUND)
-        resp = self.client.get('/archive/<app>/<uniq>/sys')
-        self.assertEqual(resp.status_code, http.client.NOT_FOUND)
-
-=======
         self.assertEqual(resp.status_code, http_client.NOT_FOUND)
         resp = self.client.get('/archive/<app>/<uniq>/sys')
         self.assertEqual(resp.status_code, http_client.NOT_FOUND)
->>>>>>> 28e93ab5
 
 # C0103: don't complain because of the 'invalid constant' names below
 # pylint: disable=C0103

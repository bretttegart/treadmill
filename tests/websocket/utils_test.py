"""Unit test for websocket utilities.
"""

from __future__ import absolute_import
from __future__ import division
from __future__ import print_function
from __future__ import unicode_literals

import unittest

<<<<<<< HEAD
from treadmill.websocket import utils
=======
# Disable W0611: Unused import
import tests.treadmill_test_deps  # pylint: disable=W0611

from treadmill.websocket import _utils
>>>>>>> 28e93ab5


class UtilsTest(unittest.TestCase):
    """Test websocket utilities.
    """

    def test_parse_message_filter(self):
        """Test parsing message filter.
        """
        parsed_filter = _utils.parse_message_filter('*')
        self.assertEqual(parsed_filter.filter, '*#*')
        self.assertEqual(parsed_filter.appname, '*')
        self.assertEqual(parsed_filter.instanceid, '*')

        parsed_filter = _utils.parse_message_filter('treadmld.cellapi')
        self.assertEqual(parsed_filter.filter, 'treadmld.cellapi#*')
        self.assertEqual(parsed_filter.appname, 'treadmld.cellapi')
        self.assertEqual(parsed_filter.instanceid, '*')

        parsed_filter = _utils.parse_message_filter('treadmld.cellapi#12345')
        self.assertEqual(parsed_filter.filter, 'treadmld.cellapi#12345')
        self.assertEqual(parsed_filter.appname, 'treadmld.cellapi')
        self.assertEqual(parsed_filter.instanceid, '12345')


if __name__ == '__main__':
    unittest.main()<|MERGE_RESOLUTION|>--- conflicted
+++ resolved
@@ -8,14 +8,7 @@
 
 import unittest
 
-<<<<<<< HEAD
-from treadmill.websocket import utils
-=======
-# Disable W0611: Unused import
-import tests.treadmill_test_deps  # pylint: disable=W0611
-
 from treadmill.websocket import _utils
->>>>>>> 28e93ab5
 
 
 class UtilsTest(unittest.TestCase):

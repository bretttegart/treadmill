"""
Unit test for endpoint websocket API.
"""

import unittest

<<<<<<< HEAD
# Disable W0611: Unused import
import tests.treadmill_test_deps  # pylint: disable=W0611

import jsonschema

=======
>>>>>>> 8c12fdd2
from treadmill.websocket.api import state


class WSRunningAPITest(unittest.TestCase):
    """Tests for running websocket API."""

    def test_subscribe(self):
        """Test subscription registration."""
        api = state.RunningAPI()
        self.assertEquals(
            [('/running', 'foo.bar#*')],
            api.subscribe({'topic': '/running',
                           'filter': 'foo.bar'})
        )

        self.assertEquals(
            [('/running', '*#*')],
            api.subscribe({'topic': '/running',
                           'filter': '*'})
        )

    def test_on_event(self):
        """Tests payload generation."""
        api = state.RunningAPI()
        self.assertEquals(
            {'host': 'xxx',
             'topic': '/running',
             'name': 'foo.bar#1234'},
            api.on_event(
                '/running/foo.bar#1234',
                None,
                'xxx'
            )
        )

        self.assertEquals(
            {'host': None,
             'topic': '/running',
             'name': 'foo.bar#1234'},
            api.on_event(
                '/running/foo.bar#1234',
                'd',
                None
            )
        )


class WSScheduledAPITest(unittest.TestCase):
    """Tests for scheduled websocket API."""

    def test_subscribe(self):
        """Test subscription registration."""
        api = state.ScheduledAPI()
        self.assertEquals(
            [('/scheduled', 'foo.bar#*')],
            api.subscribe({'topic': '/scheduled',
                           'filter': 'foo.bar'})
        )

        self.assertEquals(
            [('/scheduled', '*#*')],
            api.subscribe({'topic': '/scheduled',
                           'filter': '*'})
        )

        with self.assertRaisesRegexp(
            jsonschema.exceptions.ValidationError,
            "'foo!' does not match"
        ):
            api.subscribe({'topic': '/scheduled',
                           'filter': 'foo!'})


if __name__ == '__main__':
    unittest.main()<|MERGE_RESOLUTION|>--- conflicted
+++ resolved
@@ -4,14 +4,8 @@
 
 import unittest
 
-<<<<<<< HEAD
-# Disable W0611: Unused import
-import tests.treadmill_test_deps  # pylint: disable=W0611
-
 import jsonschema
 
-=======
->>>>>>> 8c12fdd2
 from treadmill.websocket.api import state
 
 

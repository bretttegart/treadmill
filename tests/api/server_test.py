<<<<<<< HEAD
"""Server API tests.
"""
=======
"""Server API tests."""
from __future__ import absolute_import
from __future__ import division
from __future__ import print_function
from __future__ import unicode_literals
>>>>>>> 28e93ab5

import unittest

import mock

from treadmill import admin
from treadmill.api import server


class ApiServerTest(unittest.TestCase):
    """treadmill.api.server tests."""

    def setUp(self):
        self.svr = server.API()

    def tearDown(self):
        pass

    @mock.patch('treadmill.context.AdminContext.conn',
                mock.Mock(return_value=admin.Admin(None, None)))
    @mock.patch('treadmill.admin.Server.list', mock.Mock(return_value=[]))
    def test_list(self):
        """Dummy test for treadmill.api.server._list()"""
        self.svr.list(None, None)
        svr_admin = admin.Server(None)
        self.assertTrue(svr_admin.list.called)

        self.svr.list('some-cell', None)
        svr_admin.list.assert_called_with({'cell': 'some-cell'})

        self.svr.list(partition='xxx')
        svr_admin.list.assert_called_with({'partition': 'xxx'})

        self.svr.list('some-cell', 'xxx')
        svr_admin.list.assert_called_with({'cell': 'some-cell',
                                           'partition': 'xxx'})

    @mock.patch('treadmill.context.AdminContext.conn',
                mock.Mock(return_value=admin.Admin(None, None)))
    @mock.patch('treadmill.admin.Server.get',
                mock.Mock(return_value={'_id': 'foo.somewhere.in.xx.com'}))
    def test_get(self):
        """Dummy test for treadmill.api.server.get()"""
        svr_admin = admin.Server(None)
        self.svr.get('foo.somewhere.in.xx.com')
        svr_admin.get.assert_called_with('foo.somewhere.in.xx.com')

    @mock.patch('treadmill.context.AdminContext.conn',
                mock.Mock(return_value=admin.Admin(None, None)))
    @mock.patch('treadmill.admin.Server.get',
                mock.Mock(return_value={'_id': 'foo.somewhere.in.xx.com'}))
    @mock.patch('treadmill.admin.Server.create', mock.Mock())
    def test_create(self):
        """Dummy test for treadmill.api.server.create()"""
        svr_admin = admin.Server(None)
        self.svr.create('foo.somewhere.in.xx.com', {'cell': 'ny-999-cell',
                                                    'partition': 'xxx'})
        svr_admin.get.assert_called_with('foo.somewhere.in.xx.com')


if __name__ == '__main__':
    unittest.main()<|MERGE_RESOLUTION|>--- conflicted
+++ resolved
@@ -1,13 +1,10 @@
-<<<<<<< HEAD
 """Server API tests.
 """
-=======
-"""Server API tests."""
+
 from __future__ import absolute_import
 from __future__ import division
 from __future__ import print_function
 from __future__ import unicode_literals
->>>>>>> 28e93ab5
 
 import unittest
 

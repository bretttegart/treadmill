--- conflicted
+++ resolved
@@ -1,4 +1,6 @@
-"""Cell API tests."""
+"""Cell API tests.
+"""
+
 from __future__ import absolute_import
 from __future__ import division
 from __future__ import print_function
@@ -6,15 +8,8 @@
 
 import unittest
 
-<<<<<<< HEAD
-=======
-# Disable W0611: Unused import
-import tests.treadmill_test_deps  # pylint: disable=W0611
-
+import mock
 from jsonschema import exceptions as jexceptions
-
->>>>>>> 3b295f50
-import mock
 
 from treadmill import admin
 from treadmill.api import app

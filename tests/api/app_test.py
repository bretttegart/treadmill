--- conflicted
+++ resolved
@@ -8,12 +8,9 @@
 
 import unittest
 
-<<<<<<< HEAD
-=======
 # Disable W0611: Unused import
 import tests.treadmill_test_deps  # pylint: disable=W0611
 
->>>>>>> a27606f8
 import mock
 from jsonschema import exceptions as jexceptions
 

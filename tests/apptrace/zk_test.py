"""
Unit test for Treadmill ZK apptrace module.
"""

import unittest

<<<<<<< HEAD
import sqlite3

# Disable W0611: Unused import
import tests.treadmill_test_deps  # pylint: disable=W0611
from tests.testutils import mockzk

=======
>>>>>>> 8c12fdd2
import mock
import kazoo
import kazoo.client

import treadmill
from treadmill.apptrace import zk


class AppTraceZKTest(mockzk.MockZookeeperTestCase):
    """Mock test for treadmill.apptrace."""

    def setUp(self):
        super(AppTraceZKTest, self).setUp()

    def tearDown(self):
        super(AppTraceZKTest, self).tearDown()

    @mock.patch('kazoo.client.KazooClient', mock.Mock())
    @mock.patch('tempfile.NamedTemporaryFile', mock.MagicMock())
    @mock.patch('sqlite3.connect', mock.Mock())
    def test_task_db_add(self):
        """"Tests adding rows to task DB."""
        conn_mock = mock.Mock()
        cur_mock = mock.Mock()
        sqlite3.connect.return_value = conn_mock
        conn_mock.cursor.return_value = cur_mock

        zkclient = kazoo.client.KazooClient()
        task_db = zk.TaskDB(zkclient)
        uploaded = task_db.add([
            ('path1', 1, 'data1'),
            ('path2', 2, 'data2'),
        ])

        self.assertEquals(uploaded, False)
        cur_mock.execute.assert_called_once_with(
            '\n    create table tasks '
            '(path text, timestamp integer, data text)\n    '
        )
        cur_mock.executemany.assert_called_once_with(
            'insert into tasks values(?, ?, ?)',
            [('path1', 1, 'data1'), ('path2', 2, 'data2')]
        )
        conn_mock.commit.assert_called_once_with()
        self.assertEquals(zkclient.create.call_count, 0)

    @mock.patch('kazoo.client.KazooClient', mock.Mock())
    @mock.patch('tempfile.NamedTemporaryFile', mock.MagicMock())
    @mock.patch('sqlite3.connect', mock.Mock())
    @mock.patch('__builtin__.open', mock.mock_open(read_data='test'))
    @mock.patch('os.unlink', mock.Mock())
    def test_task_db_add_upload_size(self):
        """"Tests adding rows to task DB and uploading to ZK if enough rows."""
        conn_mock = mock.Mock()
        cur_mock = mock.Mock()
        sqlite3.connect.return_value = conn_mock
        conn_mock.cursor.return_value = cur_mock

        zkclient = kazoo.client.KazooClient()
        task_db = zk.TaskDB(zkclient)
        # Add 10000 rows, no uploading yet
        for i in range(10):
            self.assertEquals(
                task_db.add([('path', i, 'data')] * 1000),
                False
            )
        # Upload as we hit snapshot size threshold
        self.assertEquals(
            task_db.add([('path', 10, 'data')] * 1000),
            True
        )
        self.assertEquals(zkclient.create.call_count, 1)

    @mock.patch('kazoo.client.KazooClient', mock.Mock())
    @mock.patch('tempfile.NamedTemporaryFile', mock.MagicMock())
    @mock.patch('sqlite3.connect', mock.Mock())
    @mock.patch('__builtin__.open', mock.mock_open(read_data='test'))
    @mock.patch('os.unlink', mock.Mock())
    def test_task_db_add_upload_close(self):
        """"Tests adding rows to task DB and uploading to ZK on close."""
        conn_mock = mock.Mock()
        cur_mock = mock.Mock()
        sqlite3.connect.return_value = conn_mock
        conn_mock.cursor.return_value = cur_mock

        zkclient = kazoo.client.KazooClient()
        task_db = zk.TaskDB(zkclient)
        task_db.add([
            ('path1', 1, 'data1'),
            ('path2', 2, 'data2'),
        ], close=True)

        self.assertEquals(zkclient.create.call_count, 1)

    @mock.patch('kazoo.client.KazooClient', mock.Mock())
    @mock.patch('tempfile.NamedTemporaryFile', mock.MagicMock())
    @mock.patch('sqlite3.connect', mock.Mock())
    @mock.patch('__builtin__.open', mock.mock_open(read_data='test'))
    @mock.patch('os.unlink', mock.Mock())
    def test_task_db_add_close_empty(self):
        """"Tests closing empty task DB (should not upload anything)."""
        conn_mock = mock.Mock()
        cur_mock = mock.Mock()
        sqlite3.connect.return_value = conn_mock
        conn_mock.cursor.return_value = cur_mock

        zkclient = kazoo.client.KazooClient()
        task_db = zk.TaskDB(zkclient)
        task_db.add([], close=True)

        self.assertEquals(zkclient.create.call_count, 0)

    @mock.patch('kazoo.client.KazooClient.delete', mock.Mock())
    @mock.patch('kazoo.client.KazooClient.exists', mock.Mock())
    @mock.patch('kazoo.client.KazooClient.get', mock.Mock())
    @mock.patch('kazoo.client.KazooClient.get_children', mock.Mock())
    @mock.patch('treadmill.apptrace.zk.TaskDB.add', mock.Mock())
    def test_tasks_cleanup(self):
        """"Tests tasks cleanup."""
        zk_content = {
            'scheduled': {
                'app1#0000000001': '',
                'app2#0000000338': '',
                'app2#0000000339': ''
            },
            'tasks': {
                'app1': {
                    '0000000001': {}
                },
                'app2': {
                    '0000000337': {
                        '.data': ("{data: '256.256', host: host,"
                                  " state: finished, when: '1.2'}\n"),
                        '.metadata': {
                            'last_modified': 2.2
                        },
                        '1.1,host,service_exited,abc0.test.0.0': '',
                        '1.2,host,finished,0.0': ''
                    },
                    '0000000338': {},
                    '0000000339': {},
                }
            },
            'tasks.history': {}
        }
        # Generate 335 finished tasks for app1 (this is > 1000 rows in total)
        for i in range(2, 337):
            zk_content['tasks']['app1']['%010d' % i] = {
                '.data': ("{data: '0.0', host: host,"
                          " state: finished, when: '1.2'}\n"),
                '.metadata': {
                    'last_modified': 2.2
                },
                '1.1,host,service_exited,abc0.test.0.0': '',
                '1.2,host,finished,0.0': ''
            }

        self.make_mock_zk(zk_content)
        zkclient = kazoo.client.KazooClient()

        zk.cleanup(zkclient)

        rows1 = []
        for i in range(2, 336):
            rows1.extend([
                ('/tasks/app1/%010d' % i, 2,
                 "{data: '0.0', host: host, state: finished, when: '1.2'}\n"),
                ('/tasks/app1/%010d/1.1,host,service_exited,abc0.test.0.0' % i,
                 1, None),
                ('/tasks/app1/%010d/1.2,host,finished,0.0' % i,
                 1, None)
            ])
        # Second commit, last finished app1 task and finished app2 task
        rows2 = [
            ('/tasks/app1/0000000336', 2,
             "{data: '0.0', host: host, state: finished, when: '1.2'}\n"),
            ('/tasks/app1/0000000336/1.1,host,service_exited,abc0.test.0.0',
             1, None),
            ('/tasks/app1/0000000336/1.2,host,finished,0.0',
             1, None),
            ('/tasks/app2/0000000337', 2,
             "{data: '256.256', host: host, state: finished, when: '1.2'}\n"),
            ('/tasks/app2/0000000337/1.1,host,service_exited,abc0.test.0.0',
             1, None),
            ('/tasks/app2/0000000337/1.2,host,finished,0.0',
             1, None)
        ]
        self.assertEquals(
            treadmill.apptrace.zk.TaskDB.add.call_args_list,
            [
                mock.call(rows1),
                mock.call(rows2, close=True)
            ]
        )
        self.assertEquals(zk_content, {
            'scheduled': {
                'app1#0000000001': '',
                'app2#0000000338': '',
                'app2#0000000339': ''
            },
            'tasks': {
                'app1': {
                    '0000000001': {}
                },
                'app2': {
                    '0000000338': {},
                    '0000000339': {}
                }
            },
            'tasks.history': {}
        })

    @mock.patch('kazoo.client.KazooClient.delete', mock.Mock())
    @mock.patch('kazoo.client.KazooClient.exists', mock.Mock())
    @mock.patch('kazoo.client.KazooClient.get', mock.Mock())
    @mock.patch('kazoo.client.KazooClient.get_children', mock.Mock())
    @mock.patch('treadmill.zkutils.ensure_deleted', mock.Mock())
    @mock.patch('treadmill.apptrace.zk.TaskDB.add', mock.Mock())
    def test_tasks_history_cleanup(self):
        """"Tests tasks history cleanup."""
        zk_content = {
            'tasks': {},
            'tasks.history': dict(
                ('tasks.db.gzip-%010d' % i, '') for i in range(1, 1003)
            )
        }
        self.make_mock_zk(zk_content)
        zkclient = kazoo.client.KazooClient()

        zk.cleanup(zkclient)

        self.assertEquals(
            treadmill.zkutils.ensure_deleted.call_args_list,
            [
                mock.call(
                    zkclient, '/tasks.history/tasks.db.gzip-0000000001', False
                ),
                mock.call(
                    zkclient, '/tasks.history/tasks.db.gzip-0000000002', False
                )
            ]
        )

    @mock.patch('kazoo.client.KazooClient.delete', mock.Mock())
    @mock.patch('kazoo.client.KazooClient.exists', mock.Mock())
    @mock.patch('kazoo.client.KazooClient.get', mock.Mock())
    @mock.patch('kazoo.client.KazooClient.get_children', mock.Mock())
    @mock.patch('treadmill.zkutils.ensure_deleted', mock.Mock())
    @mock.patch('treadmill.apptrace.zk.TaskDB.add', mock.Mock())
    def test_no_tasks_history_cleanup(self):
        """"Tests tasks history cleanup when there is nothing to delete yet."""
        zk_content = {
            'tasks': {},
            'tasks.history': {
                'tasks.db.gzip-0000000001': ''
            }
        }
        self.make_mock_zk(zk_content)
        zkclient = kazoo.client.KazooClient()

        zk.cleanup(zkclient)

        self.assertEquals(treadmill.zkutils.ensure_deleted.call_count, 0)

    @mock.patch('kazoo.client.KazooClient', mock.Mock(spec_set=True))
    def test_wait_snapshot(self):
        """Tests that .wait() return True when not initialized."""
        zkclient = kazoo.client.KazooClient()
        trace = zk.AppTrace(zkclient, None, None)
        self.assertTrue(trace.wait())


if __name__ == '__main__':
    unittest.main()<|MERGE_RESOLUTION|>--- conflicted
+++ resolved
@@ -1,24 +1,17 @@
+"""Unit test for Treadmill ZK apptrace module.
 """
-Unit test for Treadmill ZK apptrace module.
-"""
 
 import unittest
-
-<<<<<<< HEAD
 import sqlite3
 
-# Disable W0611: Unused import
-import tests.treadmill_test_deps  # pylint: disable=W0611
-from tests.testutils import mockzk
-
-=======
->>>>>>> 8c12fdd2
 import mock
 import kazoo
 import kazoo.client
 
 import treadmill
 from treadmill.apptrace import zk
+
+from tests.testutils import mockzk
 
 
 class AppTraceZKTest(mockzk.MockZookeeperTestCase):
@@ -62,7 +55,7 @@
     @mock.patch('kazoo.client.KazooClient', mock.Mock())
     @mock.patch('tempfile.NamedTemporaryFile', mock.MagicMock())
     @mock.patch('sqlite3.connect', mock.Mock())
-    @mock.patch('__builtin__.open', mock.mock_open(read_data='test'))
+    @mock.patch('builtins.open', mock.mock_open(read_data='test'))
     @mock.patch('os.unlink', mock.Mock())
     def test_task_db_add_upload_size(self):
         """"Tests adding rows to task DB and uploading to ZK if enough rows."""
@@ -89,7 +82,7 @@
     @mock.patch('kazoo.client.KazooClient', mock.Mock())
     @mock.patch('tempfile.NamedTemporaryFile', mock.MagicMock())
     @mock.patch('sqlite3.connect', mock.Mock())
-    @mock.patch('__builtin__.open', mock.mock_open(read_data='test'))
+    @mock.patch('builtins.open', mock.mock_open(read_data='test'))
     @mock.patch('os.unlink', mock.Mock())
     def test_task_db_add_upload_close(self):
         """"Tests adding rows to task DB and uploading to ZK on close."""
@@ -110,7 +103,7 @@
     @mock.patch('kazoo.client.KazooClient', mock.Mock())
     @mock.patch('tempfile.NamedTemporaryFile', mock.MagicMock())
     @mock.patch('sqlite3.connect', mock.Mock())
-    @mock.patch('__builtin__.open', mock.mock_open(read_data='test'))
+    @mock.patch('builtins.open', mock.mock_open(read_data='test'))
     @mock.patch('os.unlink', mock.Mock())
     def test_task_db_add_close_empty(self):
         """"Tests closing empty task DB (should not upload anything)."""

"""Unit test for treadmill.sproc.version_monitor.
"""

from __future__ import absolute_import
from __future__ import division
from __future__ import print_function
from __future__ import unicode_literals

import unittest

# Disable W0611: Unused import
<<<<<<< HEAD
import tests.treadmill_test_skip_windows  # pylint: disable=W0611
=======
# pylint: disable=W0611
import tests.treadmill_test_skip_windows  # pylint: disable=W0611
import tests.treadmill_test_deps
>>>>>>> a27606f8

import mock

import treadmill
from treadmill.sproc import version_monitor


class VersionMonitorTest(unittest.TestCase):
    """Test treadmill.sproc.version_monitor"""

    @mock.patch('treadmill.zkutils.get_default', mock.Mock(return_value=[]))
    @mock.patch('treadmill.zkutils.put', mock.Mock())
    def test_save_version(self):
        """Test _save_version.
        """
        # Disable W0212: Test access protected members of admin module.
        # pylint: disable=W0212

        zkclient = mock.Mock()
        hostname = 'testhost'
        version = {'a': 'a'}

        version_monitor._save_version(zkclient, hostname, version)

        treadmill.zkutils.put.assert_has_calls([
            mock.call(mock.ANY, '/version.history/testhost', [version])
        ])


if __name__ == '__main__':
    unittest.main()<|MERGE_RESOLUTION|>--- conflicted
+++ resolved
@@ -9,13 +9,9 @@
 import unittest
 
 # Disable W0611: Unused import
-<<<<<<< HEAD
-import tests.treadmill_test_skip_windows  # pylint: disable=W0611
-=======
 # pylint: disable=W0611
 import tests.treadmill_test_skip_windows  # pylint: disable=W0611
 import tests.treadmill_test_deps
->>>>>>> a27606f8
 
 import mock
 

"""Unit test for treadmill.sproc.version_monitor"""

from __future__ import absolute_import
from __future__ import division
from __future__ import print_function
from __future__ import unicode_literals

import unittest

<<<<<<< HEAD
=======
# Disable W0611: Unused import
# pylint: disable=W0611
import tests.treadmill_test_skip_windows  # pylint: disable=W0611
import tests.treadmill_test_deps

>>>>>>> e8569235
import mock

import treadmill
from treadmill.sproc import version_monitor


class VersionMonitorTest(unittest.TestCase):
    """Test treadmill.sproc.version_monitor"""

    @mock.patch('treadmill.zkutils.get_default', mock.Mock(return_value=[]))
    @mock.patch('treadmill.zkutils.put', mock.Mock())
    def test_save_version(self):
        """Test _save_version.
        """
        # Disable W0212: Test access protected members of admin module.
        # pylint: disable=W0212

        zkclient = mock.Mock()
        hostname = 'testhost'
        version = {'a': 'a'}

        version_monitor._save_version(zkclient, hostname, version)

        treadmill.zkutils.put.assert_has_calls([
            mock.call(mock.ANY, '/version.history/testhost', [version])
        ])


if __name__ == '__main__':
    unittest.main()<|MERGE_RESOLUTION|>--- conflicted
+++ resolved
@@ -1,4 +1,5 @@
-"""Unit test for treadmill.sproc.version_monitor"""
+"""Unit test for treadmill.sproc.version_monitor.
+"""
 
 from __future__ import absolute_import
 from __future__ import division
@@ -7,14 +8,9 @@
 
 import unittest
 
-<<<<<<< HEAD
-=======
 # Disable W0611: Unused import
-# pylint: disable=W0611
 import tests.treadmill_test_skip_windows  # pylint: disable=W0611
-import tests.treadmill_test_deps
 
->>>>>>> e8569235
 import mock
 
 import treadmill

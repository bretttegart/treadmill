"""Unit test for cgroups module.
"""

from __future__ import absolute_import
from __future__ import division
from __future__ import print_function
from __future__ import unicode_literals

import io
import os
import shutil
import tempfile
import unittest

# Disable W0611: Unused import
import tests.treadmill_test_skip_windows  # pylint: disable=W0611
<<<<<<< HEAD
=======
import tests.treadmill_test_deps  # pylint: disable=W0611
>>>>>>> a27606f8

import mock

import treadmill
from treadmill import cgroups

from treadmill.fs import linux as fs_linux


PROCCGROUPS = """#subsys_name    hierarchy       num_cgroups     enabled
cpuset  4       1       0
ns      10      3       0
cpu     2       3       1
cpuacct 3       3       1
memory  7       3       1
devices 5       1       0
freezer 6       1       0
net_cls 8       1       0
blkio   1       1       0
perf_event      11      1       0
net_prio        9       1       0
"""


class CGroupsTest(unittest.TestCase):
    """Tests for teadmill.cgroups.
    """

    def setUp(self):
        self.root = tempfile.mkdtemp()

    def tearDown(self):
        if self.root and os.path.isdir(self.root):
            shutil.rmtree(self.root)

    @mock.patch('treadmill.cgroups._available_subsystems',
                mock.Mock(return_value=[
                    'cpu', 'cpuacct', 'cpuset', 'memory', 'blkio'
                ]))
    @mock.patch('treadmill.fs.linux.list_mounts', mock.Mock(spec_set=True))
    def test_read_mounted_cgroups(self):
        """Test get mounted point.
        """

        fs_linux.list_mounts.return_value = [
            fs_linux.MountEntry(
                mount_id=24, parent_id=17,
                source='tmpfs', target='/sys/fs/cgroup',
                fs_type='tmpfs',
                mnt_opts={
                    'mode=755',
                    'nodev',
                    'noexec',
                    'nosuid',
                    'ro',
                }
            ),
            fs_linux.MountEntry(
                mount_id=24, parent_id=17,
                source='cgroup', target='/sys/fs/cgroup/devices',
                fs_type='cgroup',
                mnt_opts={
                    'clone_children',
                    'noexec',
                    'relatime',
                    'rw',
                    'nosuid',
                    'devices',
                    'nodev',
                }
            ),
            fs_linux.MountEntry(
                mount_id=24, parent_id=17,
                source='cgroup', target='/sys/fs/cgroup/memory',
                fs_type='cgroup',
                mnt_opts={
                    'clone_children',
                    'noexec',
                    'relatime',
                    'rw',
                    'nosuid',
                    'memory',
                    'nodev',
                }
            ),
            fs_linux.MountEntry(
                mount_id=24, parent_id=17,
                source='cgroup', target='/sys/fs/cgroup/blkio',
                fs_type='cgroup',
                mnt_opts={
                    'clone_children',
                    'blkio',
                    'noexec',
                    'relatime',
                    'rw',
                    'nosuid',
                    'nodev',
                }
            ),
            fs_linux.MountEntry(
                mount_id=24, parent_id=17,
                source='cgroup', target='/sys/fs/cgroup/net_cls,net_prio',
                fs_type='cgroup',
                mnt_opts={
                    'clone_children',
                    'noexec',
                    'relatime',
                    'net_cls',
                    'rw',
                    'nosuid',
                    'nodev',
                    'net_prio',
                }
            ),
            fs_linux.MountEntry(
                mount_id=24, parent_id=17,
                source='cgroup', target='/sys/fs/cgroup/pids',
                fs_type='cgroup',
                mnt_opts={
                    'pids',
                    'clone_children',
                    'noexec',
                    'relatime',
                    'rw',
                    'nosuid',
                    'nodev',
                }
            ),
            fs_linux.MountEntry(
                mount_id=24, parent_id=17,
                source='cgroup', target='/sys/fs/cgroup/hugetlb',
                fs_type='cgroup',
                mnt_opts={
                    'hugetlb',
                    'clone_children',
                    'noexec',
                    'relatime',
                    'rw',
                    'nosuid',
                    'nodev',
                }
            ),
            fs_linux.MountEntry(
                mount_id=24, parent_id=17,
                source='cgroup', target='/sys/fs/cgroup/freezer',
                fs_type='cgroup',
                mnt_opts={
                    'clone_children',
                    'freezer',
                    'noexec',
                    'relatime',
                    'rw',
                    'nosuid',
                    'nodev',
                }
            ),
            fs_linux.MountEntry(
                mount_id=24, parent_id=17,
                source='cgroup', target='/sys/fs/cgroup/cpu,cpuacct',
                fs_type='cgroup',
                mnt_opts={
                    'clone_children',
                    'noexec',
                    'relatime',
                    'cpuacct',
                    'cpu',
                    'rw',
                    'nosuid',
                    'nodev',
                }
            ),
            fs_linux.MountEntry(
                mount_id=24, parent_id=17,
                source='cgroup', target='/sys/fs/cgroup/perf_event',
                fs_type='cgroup',
                mnt_opts={
                    'clone_children',
                    'noexec',
                    'relatime',
                    'rw',
                    'perf_event',
                    'nosuid',
                    'nodev',
                }
            ),
            fs_linux.MountEntry(
                mount_id=24, parent_id=17,
                source='cgroup', target='/sys/fs/cgroup/cpuset',
                fs_type='cgroup',
                mnt_opts={
                    'clone_children',
                    'cpuset',
                    'noexec',
                    'relatime',
                    'rw',
                    'nosuid',
                    'nodev',
                }
            ),
        ]

        subsystems2mounts = cgroups.read_mounted_cgroups()
        self.assertEqual(
            subsystems2mounts,
            {
                'blkio': ['/sys/fs/cgroup/blkio'],
                'cpu': ['/sys/fs/cgroup/cpu,cpuacct'],
                'cpuacct': ['/sys/fs/cgroup/cpu,cpuacct'],
                'cpuset': ['/sys/fs/cgroup/cpuset'],
                'memory': ['/sys/fs/cgroup/memory'],
            }
        )

    @mock.patch('treadmill.cgroups.get_data',
                mock.Mock(side_effect=['2', '1\n2', '-1', '']))
    def test_get_value(self):
        """Test cgroup value fetching.
        """
        value = cgroups.get_value('memory', 'foo', 'memory.usage_in_bytes')
        self.assertEqual(value, 2)

        value = cgroups.get_value('memory', 'foo', 'memory.usage_in_bytes')
        self.assertEqual(value, 1)

        value = cgroups.get_value('memory', 'foo', 'memory.usage_in_bytes')
        self.assertEqual(value, 0)

        value = cgroups.get_value('memory', 'foo', 'memory.usage_in_bytes')
        self.assertEqual(value, 0)

    @mock.patch('treadmill.cgroups._get_mountpoint',
                mock.Mock(return_value='/cgroups'))
    @mock.patch('treadmill.fs.mkdir_safe', mock.Mock(set_spec=True))
    def test_create(self):
        """Tests cgroup creation.
        """
        group = os.path.join('treadmill', 'apps', 'test1')
        cgroups.create('cpu', group)
        cgroups.create('memory', group)
        cgroups.create('cpuacct', group)
        treadmill.fs.mkdir_safe.assert_has_calls(
            [
                mock.call('/cgroups/treadmill/apps/test1'),
                mock.call('/cgroups/treadmill/apps/test1'),
                mock.call('/cgroups/treadmill/apps/test1'),
            ]
        )

    @mock.patch('treadmill.cgroups._get_mountpoint', mock.Mock())
    def test_extractpath(self):
        """Test cgroup name from a cgroup path.
        """
        # pylint: disable=W0212

        treadmill.cgroups._get_mountpoint.return_value = '/fs/cgroup/memory'
        cgrp = cgroups.extractpath('/fs/cgroup/memory/treadmill/core',
                                   'memory')
        self.assertEqual(cgrp, 'treadmill/core')

        cgrp = cgroups.extractpath('/fs/cgroup/memory/treadmill/core/foo',
                                   'memory', 'foo')
        self.assertEqual(cgrp, 'treadmill/core')

        with self.assertRaises(ValueError):
            cgroups.extractpath('/cgroup/memory/treadmill/core', 'memory')

        with self.assertRaises(ValueError):
            cgroups.extractpath('/fs/cgroup/memory/treadmill/core/foo',
                                'cpu', 'bar')

    @mock.patch('treadmill.cgroups._get_mountpoint', mock.Mock())
    @mock.patch('os.rmdir', mock.Mock())
    def test_delete(self):
        """Tests cgroup deletion.
        """
        # pylint: disable=W0212

        cgroups_dir = os.path.join(self.root, 'cgroups')
        treadmill.cgroups._get_mountpoint.return_value = cgroups_dir

        group = os.path.join('treadmill', 'apps', 'test1')
        # Create a directory for the cgroup
        os.makedirs(os.path.join(cgroups_dir, group))

        cgroups.delete('cpu', group)

        os.rmdir.assert_called_once_with(
            os.path.join(cgroups_dir, group)
        )

    @mock.patch('treadmill.cgroups._get_mountpoint',
                mock.Mock(return_value='/cgroups'))
    @mock.patch('io.open', mock.mock_open())
    def test_join(self):
        """Tests joining the cgroup.
        """
        group = os.path.join('treadmill', 'apps', 'test1')

        cgroups.join('cpu', group, '1234')

        io.open.assert_called_once_with(
            '/cgroups/treadmill/apps/test1/tasks', 'w')
        io.open().write.assert_called_once_with('1234')

    @mock.patch('io.open', mock.Mock(return_value=io.StringIO(PROCCGROUPS)))
    def test__available_subsystems(self):
        """Test parsince available subsystems.
        """
        # pylint: disable=W0212

        subsystems = cgroups._available_subsystems()
        self.assertEqual(['cpu', 'cpuacct', 'memory'], subsystems)



if __name__ == '__main__':
    unittest.main()<|MERGE_RESOLUTION|>--- conflicted
+++ resolved
@@ -14,10 +14,7 @@
 
 # Disable W0611: Unused import
 import tests.treadmill_test_skip_windows  # pylint: disable=W0611
-<<<<<<< HEAD
-=======
 import tests.treadmill_test_deps  # pylint: disable=W0611
->>>>>>> a27606f8
 
 import mock
 
@@ -332,6 +329,5 @@
         self.assertEqual(['cpu', 'cpuacct', 'memory'], subsystems)
 
 
-
 if __name__ == '__main__':
     unittest.main()
--- conflicted
+++ resolved
@@ -60,31 +60,7 @@
         def _handler1(tm_env, params):  # pylint: disable=W0613
             return impl1
 
-<<<<<<< HEAD
-    @mock.patch('treadmill.monitor.MonitorDownAction', spec_set=True)
-    @mock.patch('treadmill.monitor.MonitorPolicy', spec_set=True)
-    @mock.patch('treadmill.supervisor.wait_service',
-                mock.Mock(spec_set=True))
-    @mock.patch('treadmill.supervisor.control_service',
-                mock.Mock(spec_set=True))
-    def test__bring_up(self, mock_policy, mock_down_action):
-        """Test interface with supervisor bringing up services.
-        """
-        # pylint: disable=protected-access
-        mon = monitor.Monitor(
-            scan_dirs='/some/dir',
-            service_dirs=None,
-            policy_impl=mock_policy,
-            down_action=mock_down_action()
-        )
-        mock_pol_inst = mock_policy.return_value
-        treadmill.supervisor.wait_service.side_effect = [
-            subproc.CalledProcessError(supervisor.ERR_TIMEOUT, 's6-svwait'),
-            None,
-        ]
-=======
         impl2 = mock.Mock()
->>>>>>> a27606f8
 
         # W0613(unused-argument)
         def _handler2(tm_env, params):  # pylint: disable=W0613
@@ -126,24 +102,8 @@
         fs.mkdir_safe(config_dir)
         fs.mkdir_safe(watch_dir1)
 
-<<<<<<< HEAD
-        Service not supervised.
-        """
-        # pylint: disable=protected-access
-        mon = monitor.Monitor(
-            scan_dirs='/some/dir',
-            service_dirs=None,
-            policy_impl=mock_policy,
-            down_action=mock_down_action()
-        )
-        mock_pol_inst = mock_policy.return_value
-        treadmill.supervisor.wait_service.side_effect = (
-            subproc.CalledProcessError(supervisor.ERR_NO_SUP, 's6-svwait')
-        )
-=======
         event_file = os.path.join(watch_dir1, 'test,12345.123,1,0')
         utils.touch(event_file)
->>>>>>> a27606f8
 
         with io.open(os.path.join(config_dir, 'default'), 'w') as f:
             f.writelines([
@@ -186,25 +146,8 @@
         """
         # Disable W0212(protected-access)
         # pylint: disable=W0212
-<<<<<<< HEAD
-        mon = monitor.Monitor(
-            scan_dirs=(
-                os.path.join(os.sep, 'some', 'dir'),
-                os.path.join(os.sep, 'some', 'dir2')
-            ),
-            service_dirs=('foo', 'bar'),
-            policy_impl=mock_policy,
-            down_action=mock_down_action()
-        )
-        mock_down_action_inst = mock_down_action.return_value
-        mock_down_action_inst.execute.side_effect = [
-            True, False,  # First failure is fine, second stops the monitor
-        ]
-        mock_dirwatch_inst = mock_dirwatch.return_value
-=======
         config_dir = os.path.join(self.root, 'config')
         watch_dir1 = os.path.join(self.root, 'watch', '1')
->>>>>>> a27606f8
 
         fs.mkdir_safe(config_dir)
         fs.mkdir_safe(watch_dir1)
@@ -216,33 +159,6 @@
                 '{};plugin1\n'.format(watch_dir1)
             ])
 
-<<<<<<< HEAD
-        mock_dirwatch_inst.add_dir.assert_has_calls([
-            mock.call(os.path.join(os.sep, 'some', 'dir')),
-            mock.call(os.path.join(os.sep, 'some', 'dir2'))
-        ], any_order=True)
-        treadmill.monitor.Monitor._add_service.assert_has_calls(
-            [
-                mock.call('foo'),
-                mock.call('bar'),
-                mock.call(os.path.join(os.sep, 'some', 'dir2', 'baz')),
-                mock.call(os.path.join(os.sep, 'some', 'dir', 'baz')),
-            ],
-            any_order=True
-        )
-        self.assertEqual(
-            treadmill.monitor.Monitor._add_service.call_count,
-            4
-        )
-        self.assertTrue(mock_dirwatch.called)
-        self.assertTrue(mock_dirwatch_inst.wait_for_events.called)
-        self.assertTrue(mock_dirwatch_inst.process_events.called)
-        mock_down_action_inst.execute.assert_has_calls(
-            [
-                mock.call({'mock': 'data'}),
-                mock.call({'more': 'data'}),
-            ]
-=======
         impl1 = mock.Mock()
         impl1.execute.return_value = False
 
@@ -265,7 +181,6 @@
         mon = monitor.Monitor(
             tm_env={},
             config_dir=config_dir
->>>>>>> a27606f8
         )
 
         self.assertRaises(StopIteration, mon.run)

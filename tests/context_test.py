--- conflicted
+++ resolved
@@ -8,15 +8,8 @@
 
 import unittest
 
-<<<<<<< HEAD
-import ldap3
-=======
-# Disable W0611: Unused import
-import tests.treadmill_test_deps  # pylint: disable=W0611
-
+import mock
 from ldap3.core import exceptions as ldap_exceptions
->>>>>>> 3b295f50
-import mock
 
 import treadmill
 from treadmill import context

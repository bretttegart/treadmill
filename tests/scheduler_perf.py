"""Performance test for treadmill.scheduler.
"""

from __future__ import absolute_import
from __future__ import division
from __future__ import print_function
from __future__ import unicode_literals

import timeit

<<<<<<< HEAD
=======
# Disable W0611: Unused import
import tests.treadmill_test_skip_windows  # pylint: disable=W0611
import tests.treadmill_test_deps  # pylint: disable=W0611

>>>>>>> e8569235
# XXX(boysson): Test needs update to new Scheduler API
# XXX: from treadmill import scheduler


def schedule(sched):
    """Helper function to run the scheduler."""

    def _schedule():
        """Run the scheduler, output some stats."""
        new_placement = 0
        evicted = 0
        for event in sched.schedule():
            if event.node:
                new_placement = new_placement + 1
            else:
                evicted = evicted + 1

        print('scheduled: ', new_placement, ', evicted: ', evicted)

    interval = timeit.timeit(stmt=_schedule, number=1)
    print('time  :', interval)


# XXX(boysson): Test needs update to new Scheduler API
# XXX:
# XXX: def test_reschedule(nodes_count, app_count, attempts, affinity):
# XXX:     """Add high priority apps on top of low priority with full capacity.
# XXX:     """
# XXX:     print('nodes: %s, apps: %s, attempts: %s' % (nodes_count,
# XXX:                                                  app_count,
# XXX:                                                  attempts))
# XXX:     cell = scheduler.Cell(3)
# XXX:     for idx in range(0, nodes_count):
# XXX:         node = scheduler.Node('node' + str(idx), [48, 48, 48])
# XXX:         cell.add_node(node)
# XXX:
# XXX:     alloc = scheduler.Allocation([10, 10, 10])
# XXX:     cell.add_allocation('a1', alloc)
# XXX:
# XXX:     sched = scheduler.Scheduler(cell)
# XXX:
# XXX:     for attempt in range(0, attempts):
# XXX:         for app_idx in range(0, app_count):
# XXX:             prio = attempt * 5 + random.randint(0, 5)
# XXX:             demand = [random.randint(1, 48),
# XXX:                       random.randint(1, 48),
# XXX:                       random.randint(1, 48)]
# XXX:             name = 'app_%s.%s' % (attempt, app_idx)
# XXX:             alloc.add(scheduler.Application(name, prio, demand,
# XXX:                                             affinity=affinity(app_idx)))
# XXX:
# XXX:         schedule(sched)


# XXX(boysson): Test needs update to new Scheduler API
# XXX:
# XXX: def test_affinity(nodes_count, app_count, affinity_limit):
# XXX:     """Add more apps than nodes count to test affinity limit algo."""
# XXX:     print('node: %s, apps: %s, affinity_limit %s' % (nodes_count,
# XXX:                                                      app_count,
# XXX:                                                      affinity_limit))
# XXX:
# XXX:     cell = scheduler.Cell(3)
# XXX:     for idx in range(0, nodes_count):
# XXX:         node = scheduler.Node('node' + str(idx), [48, 48, 48])
# XXX:         cell.add_node(node)
# XXX:
# XXX:     alloc = scheduler.Allocation([10, 10, 10])
# XXX:     cell.add_allocation('a1', alloc)
# XXX:     for app_idx in range(0, app_count):
# XXX:         name = '1.%s' % (app_idx)
# XXX:         alloc.add(scheduler.Application(name, 0, [1, 1, 1],
# XXX:                                         affinity_limit=affinity_limit,
# XXX:                                         affinity='1'))
# XXX:         name = '2.%s' % (app_idx)
# XXX:         alloc.add(scheduler.Application(name, 0, [1, 1, 1],
# XXX:                                         affinity_limit=affinity_limit,
# XXX:                                         affinity='2'))
# XXX:         name = '3.%s' % (app_idx)
# XXX:         alloc.add(scheduler.Application(name, 0, [1, 1, 1],
# XXX:                                         affinity_limit=affinity_limit,
# XXX:                                         affinity='3'))
# XXX:
# XXX:     sched = scheduler.Scheduler(cell)
# XXX:     schedule(sched)


if __name__ == '__main__':
    pass
# XXX:     test_reschedule(500, 1000, 5, affinity=lambda idx: None)
# XXX:     test_reschedule(1000, 1000, 3, affinity=str)
# XXX:     test_reschedule(1000, 3000, 3, affinity=lambda idx: str(idx % 5))
# XXX:     test_affinity(500, 1000, 1)<|MERGE_RESOLUTION|>--- conflicted
+++ resolved
@@ -8,14 +8,10 @@
 
 import timeit
 
-<<<<<<< HEAD
-=======
 # Disable W0611: Unused import
 import tests.treadmill_test_skip_windows  # pylint: disable=W0611
-import tests.treadmill_test_deps  # pylint: disable=W0611
 
->>>>>>> e8569235
-# XXX(boysson): Test needs update to new Scheduler API
+# XXX: Test needs update to new Scheduler API
 # XXX: from treadmill import scheduler
 
 
@@ -38,7 +34,7 @@
     print('time  :', interval)
 
 
-# XXX(boysson): Test needs update to new Scheduler API
+# XXX: Test needs update to new Scheduler API
 # XXX:
 # XXX: def test_reschedule(nodes_count, app_count, attempts, affinity):
 # XXX:     """Add high priority apps on top of low priority with full capacity.
@@ -69,7 +65,7 @@
 # XXX:         schedule(sched)
 
 
-# XXX(boysson): Test needs update to new Scheduler API
+# XXX: Test needs update to new Scheduler API
 # XXX:
 # XXX: def test_affinity(nodes_count, app_count, affinity_limit):
 # XXX:     """Add more apps than nodes count to test affinity limit algo."""

--- conflicted
+++ resolved
@@ -1,5 +1,4 @@
-"""
-Unit test for appcfgmgr - configuring node apps
+"""Unit test for appcfgmgr - configuring node apps
 """
 
 import os
@@ -337,47 +336,12 @@
         # Make sure we did the right amount of retries
         treadmill.supervisor.is_supervised.assert_has_calls(
             [
-<<<<<<< HEAD
-                mock.call(
-                    [
-                        's6_svok',
-                        os.path.join(self.running, 'foo#1'),
-                    ]
-                ),
-                mock.call(
-                    [
-                        's6_svok',
-                        os.path.join(self.running, 'foo#1'),
-                    ]
-                ),
-                mock.call(
-                    [
-                        's6_svok',
-                        os.path.join(self.running, 'foo#1'),
-                    ]
-                ),
-                mock.call(
-                    [
-                        's6_svok',
-                        os.path.join(self.running, 'bar#2'),
-                    ]
-                ),
-                mock.call(
-                    [
-                        's6_svok',
-                        os.path.join(self.running, 'bar#2'),
-                    ]
-                ),
-            ],
-            any_order=True
-=======
                 mock.call(os.path.join(self.running, 'foo#1')),
                 mock.call(os.path.join(self.running, 'foo#1')),
                 mock.call(os.path.join(self.running, 'foo#1')),
                 mock.call(os.path.join(self.running, 'bar#2')),
                 mock.call(os.path.join(self.running, 'bar#2')),
             ]
->>>>>>> 28e93ab5
         )
         self.assertEqual(
             time.sleep.call_count,

"""Unit test for network_service - Treadmill Network configuration service.
"""

from __future__ import absolute_import
from __future__ import division
from __future__ import print_function
from __future__ import unicode_literals

import os
import shutil
import tempfile
import unittest

# Disable W0611: Unused import
import tests.treadmill_test_skip_windows  # pylint: disable=W0611
<<<<<<< HEAD
=======
import tests.treadmill_test_deps  # pylint: disable=W0611
>>>>>>> a27606f8

import mock

import treadmill
from treadmill import subproc
<<<<<<< HEAD
=======
from treadmill import services
>>>>>>> a27606f8
from treadmill.services import network_service


class NetworkServiceTest(unittest.TestCase):
    """Unit tests for the network service implementation.
    """
    def setUp(self):
        self.root = tempfile.mkdtemp()

    def tearDown(self):
        if self.root and os.path.isdir(self.root):
            shutil.rmtree(self.root)

    @mock.patch('treadmill.netdev.dev_mtu', mock.Mock())
    @mock.patch('treadmill.netdev.dev_speed', mock.Mock())
    @mock.patch('treadmill.services.network_service._device_ip', mock.Mock())
    def test_init(self):
        """Test Network service constructor.
        """
        network_service.NetworkResourceService(
            ext_device='eth42',
        )

        treadmill.netdev.dev_mtu.assert_called_with('eth42')
        treadmill.netdev.dev_speed.assert_called_with('eth42')

    @mock.patch('treadmill.netdev.addr_add', mock.Mock())
    @mock.patch('treadmill.netdev.bridge_addif', mock.Mock())
    @mock.patch('treadmill.netdev.bridge_create', mock.Mock())
    @mock.patch('treadmill.netdev.bridge_delete', mock.Mock())
    @mock.patch('treadmill.netdev.bridge_setfd', mock.Mock())
    @mock.patch('treadmill.netdev.dev_conf_route_localnet_set', mock.Mock())
    @mock.patch('treadmill.netdev.dev_mac',
                mock.Mock(return_value='11:22:33:44:55:66'))
    @mock.patch('treadmill.netdev.dev_mtu', mock.Mock())
    @mock.patch('treadmill.netdev.link_add_veth', mock.Mock())
    @mock.patch('treadmill.netdev.link_del_veth', mock.Mock())
    @mock.patch('treadmill.netdev.link_set_addr', mock.Mock())
    @mock.patch('treadmill.netdev.link_set_down', mock.Mock())
    @mock.patch('treadmill.netdev.link_set_mtu', mock.Mock())
    @mock.patch('treadmill.netdev.link_set_up', mock.Mock())
    @mock.patch('treadmill.services.network_service._device_ip', mock.Mock())
    def test__bridge_initialize(self):
        """Test Network service bridge initialization.
        """
        # Access to a protected member _bridge_initialize
        # pylint: disable=W0212

        svc = network_service.NetworkResourceService(
            ext_device='eth42',
            ext_speed=10000,
            ext_mtu=9000,
        )

        svc._bridge_initialize()

        treadmill.netdev.link_set_down.assert_has_calls(
            [
                mock.call('tm0'),
                mock.call('br0'),
            ]
        )
        treadmill.netdev.link_del_veth.assert_called_with('tm0')
        treadmill.netdev.bridge_delete.assert_has_calls(
            [
                mock.call('tm0'),  # FIXME(boysson): For legacy setup cleanup
                mock.call('br0'),
            ]
        )

        treadmill.netdev.bridge_create.assert_called_with('br0')
        treadmill.netdev.bridge_setfd.assert_called_with('br0', 0)
        # Setup the TM link with the right MTU
        treadmill.netdev.link_add_veth.assert_called_with('tm0', 'tm1')
        treadmill.netdev.link_set_mtu.assert_has_calls(
            [
                mock.call('tm0', 9000),
                mock.call('tm1', 9000),
            ]
        )
        treadmill.netdev.link_set_mtu.assert_called_with('tm1', 9000)
        # Make sure the bridge's address is fixed
        treadmill.netdev.dev_mac.assert_called_with('tm1')
        treadmill.netdev.link_set_addr('br0', '11:22:33:44:55:66')
        # Add one end of the link to the bridge
        treadmill.netdev.bridge_addif.assert_called_with('br0', 'tm1')
        # Everything is brought up
        treadmill.netdev.link_set_up.assert_has_calls(
            [
                mock.call('br0'),
                mock.call('tm1'),
                mock.call('tm0'),
            ]
        )
        # And the TM interface has the right IP
        treadmill.netdev.addr_add.assert_called_with(
            devname='tm0', addr='192.168.254.254/16',
        )
        treadmill.netdev.dev_conf_route_localnet_set.assert_called_with(
            'tm0', True
        )

    @mock.patch('treadmill.iptables.create_set', mock.Mock())
    @mock.patch('treadmill.netdev.bridge_brif',
                mock.Mock(return_value=['foo', 'bar']))
    @mock.patch('treadmill.netdev.bridge_setfd', mock.Mock())
    @mock.patch('treadmill.netdev.dev_conf_route_localnet_set', mock.Mock())
    @mock.patch('treadmill.netdev.dev_mtu', mock.Mock())
    @mock.patch('treadmill.netdev.link_set_up', mock.Mock())
    @mock.patch('treadmill.services.network_service._device_info', mock.Mock())
    @mock.patch('treadmill.services.network_service.NetworkResourceService.'
                '_bridge_initialize', mock.Mock())
    @mock.patch('treadmill.services.network_service._device_ip', mock.Mock())
    @mock.patch('treadmill.vipfile.VipMgr', autospec=True)
    def test_initialize_quick(self, mock_vipmgr):
        """Test service initialization (quick restart).
        """
        # Access to a protected member _device_info of a client class
        # pylint: disable=W0212
        treadmill.services.network_service._device_info.side_effect = \
            lambda dev: {'alias': 'reqid_%s' % dev}
        mock_vipmgr_inst = mock_vipmgr.return_value
        mock_vipmgr_inst.list.return_value = [
            ('192.168.1.2', 'reqid_foo'),
            ('192.168.43.10', 'reqid_bar'),
            ('192.168.8.9', 'reqid_baz'),
        ]

        svc = network_service.NetworkResourceService(
            ext_device='eth42',
            ext_speed=10000,
            ext_mtu=9000,
        )

        svc.initialize(self.root)

        mock_vipmgr.assert_called_with(
            mock.ANY,
            svc._service_rsrc_dir
        )
        mock_vipmgr_inst.garbage_collect.assert_not_called()
        treadmill.iptables.create_set.assert_has_calls(
            [
                mock.call(treadmill.iptables.SET_PROD_CONTAINERS,
                          family='inet', set_type='hash:ip',
                          hashsize=1024, maxelem=65536),
                mock.call(treadmill.iptables.SET_NONPROD_CONTAINERS,
                          family='inet', set_type='hash:ip',
                          hashsize=1024, maxelem=65536),
            ],
            any_order=True
        )
        treadmill.netdev.link_set_up.assert_has_calls(
            [
                mock.call('tm0'),
                mock.call('tm1'),
                mock.call('br0'),
            ]
        )
        # Re-init is not called
        svc._bridge_initialize.assert_not_called()
        mock_vipmgr_inst.initialize.assert_not_called()

        treadmill.netdev.bridge_setfd.assert_called_with('br0', 0)
        treadmill.netdev.dev_conf_route_localnet_set('tm0', True)
        treadmill.netdev.dev_mtu.assert_called_with('br0')
        treadmill.netdev.bridge_brif('br0')
        treadmill.services.network_service._device_info.assert_has_calls(
            [
                mock.call('foo'),
                mock.call('bar'),
            ]
        )
        mock_vipmgr_inst.free.assert_not_called()

        self.assertEqual(
            svc._devices,
            {
                'reqid_foo': {
                    'alias': 'reqid_foo',
                    'ip': '192.168.1.2',
                    'stale': True,
                },
                'reqid_bar': {
                    'alias': 'reqid_bar',
                    'ip': '192.168.43.10',
                    'stale': True,
                },
                'reqid_baz': {
                    # No device, so no 'alias'
                    'ip': '192.168.8.9',
                    'stale': True,
                },
            },
            'All devices must be unified with their IP and marked stale'
        )

    @mock.patch('treadmill.iptables.create_set', mock.Mock())
    @mock.patch('treadmill.netdev.bridge_brif', mock.Mock(return_value=[]))
    @mock.patch('treadmill.netdev.bridge_setfd', mock.Mock())
    @mock.patch('treadmill.netdev.dev_conf_route_localnet_set', mock.Mock())
    @mock.patch('treadmill.netdev.dev_mtu', mock.Mock())
    @mock.patch('treadmill.netdev.link_set_up', mock.Mock())
    @mock.patch('treadmill.services.network_service._device_info', mock.Mock())
    @mock.patch('treadmill.services.network_service._device_ip', mock.Mock())
    @mock.patch('treadmill.services.network_service.NetworkResourceService.'
                '_bridge_initialize', mock.Mock())
    @mock.patch('treadmill.vipfile.VipMgr', autospec=True)
    def test_initialize(self, mock_vipmgr):
        """Test service initialization.
        """
        # Access to a protected member _device_info of a client class
        # pylint: disable=W0212
        treadmill.services.network_service._device_info.side_effect = \
            lambda dev: {'alias': 'reqid_%s' % dev}
        treadmill.netdev.link_set_up.side_effect = [
            subproc.CalledProcessError('any', 'how'),
            None,
        ]
        mock_vipmgr_inst = mock_vipmgr.return_value
        mock_vipmgr_inst.list.return_value = []

        svc = network_service.NetworkResourceService(
            ext_device='eth42',
            ext_speed=10000,
            ext_mtu=9000,
        )

        svc.initialize(self.root)

        mock_vipmgr.assert_called_with(
            mock.ANY,
            svc._service_rsrc_dir
        )
        mock_vipmgr_inst.garbage_collect.assert_not_called()
        treadmill.iptables.create_set.assert_has_calls(
            [
                mock.call(treadmill.iptables.SET_PROD_CONTAINERS,
                          family='inet', set_type='hash:ip',
                          hashsize=1024, maxelem=65536),
                mock.call(treadmill.iptables.SET_NONPROD_CONTAINERS,
                          family='inet', set_type='hash:ip',
                          hashsize=1024, maxelem=65536),
            ],
            any_order=True
        )
        treadmill.netdev.link_set_up.assert_called_with('tm0')
        svc._bridge_initialize.assert_called()
        mock_vipmgr_inst.initialize.assert_not_called()
        treadmill.netdev.bridge_setfd.assert_called_with('br0', 0)
        treadmill.netdev.dev_mtu.assert_called_with('br0')
        treadmill.netdev.dev_conf_route_localnet_set('tm0', True)
        treadmill.netdev.bridge_brif('br0')
        treadmill.services.network_service._device_info.assert_not_called()
        mock_vipmgr_inst.free.assert_not_called()
        self.assertEqual(
            svc._devices,
            {}
        )

    @mock.patch('treadmill.netdev.dev_mtu', mock.Mock(set_spec=True))
    @mock.patch('treadmill.netdev.dev_speed', mock.Mock(set_spec=True))
    @mock.patch('treadmill.iptables.atomic_set', mock.Mock(set_spec=True))
    @mock.patch('treadmill.vipfile.VipMgr', autospec=True)
    @mock.patch('treadmill.services.network_service._device_ip',
                mock.Mock(set_spec=True))
    @mock.patch('treadmill.services.network_service.'
                'NetworkResourceService.on_delete_request',
                mock.Mock(set_spec=True))
    def test_synchronize(self, mock_vipmgr):
        """Test service synchronize.
        """
        # Access to a protected member _device_info of a client class
        # pylint: disable=W0212
        svc = network_service.NetworkResourceService(
            ext_device='eth42',
            ext_speed=10000,
            ext_mtu=9000,
        )
        svc._vips = mock_vipmgr('/mock', '/mock')
        svc._devices = {
            'reqid_foo': {
                'alias': 'reqid_foo',
                'device': '0000000ID5678.0',
                'environment': 'prod',
                'ip': '192.168.1.2',
            },
            'reqid_bar': {
                # Device but no request, no environment
                'alias': 'reqid_bar',
                'device': '0000000ID1234.0',
                'ip': '192.168.43.10',
                'stale': True,
            },
            'reqid_baz': {
                # No device, so no 'alias', 'device'.
                'ip': '192.168.8.9',
                'stale': True,
            },
        }

        def _mock_delete(rsrc_id):
            svc._devices.pop(rsrc_id, None)

        svc.on_delete_request.side_effect = _mock_delete

        svc.synchronize()

        svc.on_delete_request.assert_has_calls(
            [
                mock.call('reqid_bar'),
                mock.call('reqid_baz'),
            ],
            any_order=True
        )
        treadmill.iptables.atomic_set.assert_has_calls(
            [
                mock.call(
                    treadmill.iptables.SET_PROD_CONTAINERS,
                    {'192.168.1.2'},
                    set_type='hash:ip', family='inet',
                    hashsize=1024, maxelem=65536,
                ),
                mock.call(
                    treadmill.iptables.SET_NONPROD_CONTAINERS,
                    set(),
                    set_type='hash:ip', family='inet',
                    hashsize=1024, maxelem=65536,
                ),
            ],
            any_order=True
        )
        res = svc.report_status()
        self.assertEqual(
            res,
            {
                'bridge_dev': 'br0',
                'bridge_mtu': treadmill.netdev.dev_mtu.return_value,
                'devices':
                    {
                        'reqid_foo':
                            {
                                'alias': 'reqid_foo',
                                'device': '0000000ID5678.0',
                                'environment': 'prod',
                                'ip': '192.168.1.2',
                            }
                    },
                'external_device': 'eth42',
                'external_ip': network_service._device_ip.return_value,
                'external_mtu': 9000,
                'external_speed': 10000,
                'internal_device': 'tm0',
                'internal_ip': '192.168.254.254'
            }
        )

    @mock.patch('treadmill.services.network_service._device_ip', mock.Mock())
    def test_event_handlers(self):
        """Test event_handlers request.
        """
        svc = network_service.NetworkResourceService(
            ext_device='eth42',
            ext_speed=10000,
            ext_mtu=9000,
        )

        self.assertEqual(
            svc.event_handlers(),
            []
        )

    @mock.patch('treadmill.services.network_service._device_ip',
                mock.Mock(return_value='a.b.c.d'))
    def test_report_status(self):
        """Test service status reporting.
        """
        svc = network_service.NetworkResourceService(
            ext_device='eth42',
            ext_speed=10000,
            ext_mtu=9000,
        )

        status = svc.report_status()

        self.assertEqual(
            status,
            {
                'bridge_dev': 'br0',
                'bridge_mtu': 0,
                'internal_device': 'tm0',
                'internal_ip': '192.168.254.254',
                'devices': {},
                'external_mtu': 9000,
                'external_speed': 10000,
                'external_ip': 'a.b.c.d',
                'external_device': 'eth42',
            }
        )

    @mock.patch('treadmill.netdev.addr_add', mock.Mock(set_spec=True))
    @mock.patch('treadmill.netdev.bridge_addif', mock.Mock(set_spec=True))
    @mock.patch('treadmill.netdev.link_add_veth', mock.Mock(set_spec=True))
    @mock.patch('treadmill.netdev.link_set_alias', mock.Mock(set_spec=True))
    @mock.patch('treadmill.netdev.link_set_mtu', mock.Mock(set_spec=True))
    @mock.patch('treadmill.netdev.link_set_up', mock.Mock(set_spec=True))
    @mock.patch('treadmill.services.network_service._device_info',
                autospec=True)
    @mock.patch('treadmill.services.network_service._device_ip',
                mock.Mock(set_spec=True, return_value='1.2.3.4'))
    @mock.patch('treadmill.services.network_service._add_mark_rule',
                mock.Mock(set_spec=True))
    def test_on_create_request(self, mock_devinfo):
        """Test processing of a network create request.
        """
        # Access to a protected member _devices
        # pylint: disable=W0212

        svc = network_service.NetworkResourceService(
            ext_device='eth42',
            ext_speed=10000,
            ext_mtu=9000,
        )
        svc._vips = mock.Mock()
        mockip = svc._vips.alloc.return_value
        request = {
            'environment': 'dev',
        }
        request_id = 'myproid.test-0-ID1234'
        mock_devinfo.return_value = {'test': 'me'}

        network = svc.on_create_request(request_id, request)

        svc._vips.alloc.assert_called_with(request_id)
        treadmill.netdev.link_add_veth.assert_called_with(
            '0000000ID1234.0', '0000000ID1234.1',
        )
        treadmill.netdev.link_set_mtu.assert_has_calls(
            [
                mock.call('0000000ID1234.0', 9000),
                mock.call('0000000ID1234.1', 9000),
            ]
        )
        treadmill.netdev.link_set_alias.assert_has_calls(
            [
                mock.call('0000000ID1234.0', request_id),
                mock.call('0000000ID1234.1', request_id),
            ]
        )
        treadmill.netdev.bridge_addif.assert_called_with(
            'br0', '0000000ID1234.0'
        )
        treadmill.netdev.link_set_up.assert_called_with(
            '0000000ID1234.0',
        )
        mock_devinfo.assert_called_with('0000000ID1234.0')
        self.assertEqual(
            network,
            {
                'gateway': '192.168.254.254',
                'veth': '0000000ID1234.1',
                'vip': mockip,
                'external_ip': '1.2.3.4',
            }
        )
        self.assertEqual(
            svc._devices,
            {
                request_id: {
                    'environment': 'dev',
                    'ip': mockip,
                    'test': 'me',
                }
            }
        )
        network_service._add_mark_rule.assert_called_with(
            mockip, 'dev'
        )

    @mock.patch('treadmill.netdev.addr_add', mock.Mock(set_spec=True))
    @mock.patch('treadmill.netdev.bridge_addif', mock.Mock(set_spec=True))
    @mock.patch('treadmill.netdev.link_add_veth', mock.Mock(set_spec=True))
    @mock.patch('treadmill.netdev.link_set_alias', mock.Mock(set_spec=True))
    @mock.patch('treadmill.netdev.link_set_mtu', mock.Mock(set_spec=True))
    @mock.patch('treadmill.netdev.link_set_up', mock.Mock(set_spec=True))
    @mock.patch('treadmill.services.network_service._device_info',
                autospec=True)
    @mock.patch('treadmill.services.network_service._device_ip',
                mock.Mock(set_spec=True, return_value='1.2.3.4'))
    @mock.patch('treadmill.services.network_service._add_mark_rule',
                mock.Mock(set_spec=True))
    def test_on_create_request_existing(self, mock_devinfo):
        """Test processing of a network create request when the device exists
        (restarts).
        """
        # Access to a protected member _devices
        # pylint: disable=W0212

        svc = network_service.NetworkResourceService(
            ext_device='eth42',
            ext_speed=10000,
            ext_mtu=9000,
        )
        svc._vips = mock.Mock()
        request = {
            'environment': 'dev',
        }
        request_id = 'myproid.test-0-ID1234'
        # Fake the exis
        svc._devices = {
            request_id: {
                'ip': 'old_ip',
                'device': '0000000ID1234.0',
            },
        }
        mock_devinfo.return_value = {'test': 'me'}

        network = svc.on_create_request(request_id, request)

        svc._vips.alloc.assert_not_called()
        treadmill.netdev.link_add_veth.assert_not_called()
        treadmill.netdev.link_set_mtu.assert_not_called()
        treadmill.netdev.link_set_alias.assert_not_called()
        treadmill.netdev.bridge_addif.assert_not_called()
        treadmill.netdev.link_set_up.assert_not_called()
        mock_devinfo.assert_called_with('0000000ID1234.0')
        network_service._add_mark_rule.assert_called_with(
            'old_ip', 'dev'
        )
        self.assertEqual(
            network,
            {
                'gateway': '192.168.254.254',
                'veth': '0000000ID1234.1',
                'vip': 'old_ip',
                'external_ip': '1.2.3.4',
            }
        )
        self.assertEqual(
            svc._devices,
            {
                request_id: {
                    'environment': 'dev',
                    'ip': 'old_ip',
                    'test': 'me',
                }
            }
        )

    @mock.patch('treadmill.netdev.dev_state', mock.Mock(set_spec=True))
    @mock.patch('treadmill.netdev.link_del_veth', mock.Mock(set_spec=True))
    @mock.patch('treadmill.vipfile.VipMgr', autospec=True)
    @mock.patch('treadmill.services.network_service._device_ip',
                mock.Mock(set_spec=True))
    @mock.patch('treadmill.services.network_service._delete_mark_rule',
                mock.Mock(set_spec=True))
    def test_on_delete_request(self, mock_vipmgr):
        """Test processing of a localdisk delete request.
        """
        # Access to a protected member
        # pylint: disable=W0212

        svc = network_service.NetworkResourceService(
            ext_device='eth42',
            ext_speed=10000,
            ext_mtu=9000,
        )
        svc._vips = mock_vipmgr(mock.ANY, mock.ANY)
        request_id = 'myproid.test-0-ID1234'
        svc._devices[request_id] = {
            'ip': 'test_ip',
            'environment': 'test_env',
        }

        svc.on_delete_request(request_id)

        treadmill.netdev.dev_state.assert_called_with(
            '0000000ID1234.0'
        )
        treadmill.netdev.link_del_veth.assert_called_with(
            '0000000ID1234.0'
        )
        network_service._delete_mark_rule.assert_called_with(
            'test_ip', 'test_env'
        )
        svc._vips.free.assert_called_with(
            request_id, 'test_ip',
        )

    @mock.patch('treadmill.iptables.add_ip_set', mock.Mock())
    @mock.patch('treadmill.iptables.test_ip_set',
                mock.Mock(return_value=False))
    def test__add_mark_rule(self):
        """Test mark rule addition
        """
        # Disable protected-access: Test access protected members .
        # pylint: disable=protected-access
        # Called with the NONPROD interface
        network_service._add_mark_rule('2.2.2.2', 'dev')

        treadmill.iptables.add_ip_set.assert_called_with(
            treadmill.iptables.SET_NONPROD_CONTAINERS, '2.2.2.2'
        )
        treadmill.iptables.test_ip_set.assert_called_with(
            treadmill.iptables.SET_PROD_CONTAINERS, '2.2.2.2'
        )
        treadmill.iptables.add_ip_set.reset_mock()
        treadmill.iptables.test_ip_set.reset_mock()

        # Called with the PROD interface
        network_service._add_mark_rule('3.3.3.3', 'prod')

        treadmill.iptables.add_ip_set.assert_called_with(
            treadmill.iptables.SET_PROD_CONTAINERS, '3.3.3.3'
        )
        treadmill.iptables.test_ip_set.assert_called_with(
            treadmill.iptables.SET_NONPROD_CONTAINERS, '3.3.3.3'
        )

    @mock.patch('treadmill.iptables.add_ip_set', mock.Mock())
    @mock.patch('treadmill.iptables.test_ip_set',
                mock.Mock(return_value=True))
    def test__add_mark_rule_dup(self):
        """Test mark rule addition (integrity error).
        """
        # Access to a protected member _device_info of a client class
        # pylint: disable=W0212
        self.assertRaises(
            Exception,
            network_service._add_mark_rule,
            '2.2.2.2', 'dev'
        )

    @mock.patch('treadmill.iptables.rm_ip_set', mock.Mock())
    def test__delete_mark_rule(self):
        """Test mark rule deletion.
        """
        # Disable protected-access: Test access protected members .
        # pylint: disable=protected-access

        # Called with the NONPROD interface
        network_service._delete_mark_rule('2.2.2.2', 'dev')

        treadmill.iptables.rm_ip_set.assert_called_with(
            treadmill.iptables.SET_NONPROD_CONTAINERS, '2.2.2.2'
        )
        treadmill.iptables.rm_ip_set.reset_mock()

        # Called with the PROD interface
        network_service._delete_mark_rule('4.4.4.4', 'prod')

        treadmill.iptables.rm_ip_set.assert_called_with(
            treadmill.iptables.SET_PROD_CONTAINERS, '4.4.4.4'
        )

<<<<<<< HEAD
=======
    def test_load(self):
        """Test loading service using alias."""
        # pylint: disable=W0212
        self.assertEqual(
            network_service.NetworkResourceService,
            services.ResourceService(self.root, 'network')._load_impl()
        )

>>>>>>> a27606f8

if __name__ == '__main__':
    unittest.main()<|MERGE_RESOLUTION|>--- conflicted
+++ resolved
@@ -13,19 +13,13 @@
 
 # Disable W0611: Unused import
 import tests.treadmill_test_skip_windows  # pylint: disable=W0611
-<<<<<<< HEAD
-=======
 import tests.treadmill_test_deps  # pylint: disable=W0611
->>>>>>> a27606f8
 
 import mock
 
 import treadmill
 from treadmill import subproc
-<<<<<<< HEAD
-=======
 from treadmill import services
->>>>>>> a27606f8
 from treadmill.services import network_service
 
 
@@ -681,8 +675,6 @@
             treadmill.iptables.SET_PROD_CONTAINERS, '4.4.4.4'
         )
 
-<<<<<<< HEAD
-=======
     def test_load(self):
         """Test loading service using alias."""
         # pylint: disable=W0212
@@ -691,7 +683,6 @@
             services.ResourceService(self.root, 'network')._load_impl()
         )
 
->>>>>>> a27606f8
 
 if __name__ == '__main__':
     unittest.main()